<?php
namespace zesk;

/**
 * Turn maintenance on or off
 *
<<<<<<< HEAD
 * @category Management
=======
>>>>>>> 89d19056
 * @author kent
 *
 */
class Command_Maintenance extends Command_Base {
	protected function initialize() {
		$this->application->hooks->add(Application::class . "::maintenance_context", array(
			$this,
			"maintenance_context",
		));
	}

	public function run() {
		if (!$this->has_arg()) {
			echo $this->application->maintenance();
			return 0;
		}
		$arg = $this->get_arg("value");
		$this->message = $arg;
		$bool = to_bool($arg, null);
		if ($bool === null) {
			$this->application->maintenance(true);
			$this->log("Maintenance enabled with message \"$arg\"", array(
				"arg" => $arg,
			));
		} else {
			$this->application->maintenance($bool);
			$this->log("Maintenance " . ($bool ? "enabled" : "disabled"));
		}
	}

	/**
	 * Pass values to store as part of the system globals upon maintenance
	 *
	 * @param Application $app
	 * @param array $values
	 * @return array
	 */
	public function maintenance_context(Application $app, array $values) {
		if (is_string($this->message)) {
			$values[__CLASS__ . '::message'] = $this->message;
		}
		return $values;
	}
}<|MERGE_RESOLUTION|>--- conflicted
+++ resolved
@@ -4,10 +4,7 @@
 /**
  * Turn maintenance on or off
  *
-<<<<<<< HEAD
  * @category Management
-=======
->>>>>>> 89d19056
  * @author kent
  *
  */
@@ -15,10 +12,9 @@
 	protected function initialize() {
 		$this->application->hooks->add(Application::class . "::maintenance_context", array(
 			$this,
-			"maintenance_context",
+			"maintenance_context"
 		));
 	}
-
 	public function run() {
 		if (!$this->has_arg()) {
 			echo $this->application->maintenance();
@@ -30,7 +26,7 @@
 		if ($bool === null) {
 			$this->application->maintenance(true);
 			$this->log("Maintenance enabled with message \"$arg\"", array(
-				"arg" => $arg,
+				"arg" => $arg
 			));
 		} else {
 			$this->application->maintenance($bool);
