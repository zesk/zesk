# Change Log

All notable changes to this project will be documented in this file.

The format is based on [Keep a Changelog](http://keepachangelog.com/en/1.0.0/)
and this project adheres to [Semantic Versioning](http://semver.org/spec/v2.0.0.html).

## Heading toward a 1.0

Version 1.0 of Zesk will have:

- Renaming of `zesk\Object` to something non-reserved in PHP 7.2 (Candidates are `zesk\ORM` `zesk\Model` - reuse)
- Elimination of most globals, moving from `zesk::` to `Application::` in places where it makes sense
- Ability to initialize the application context and then serialize the configuration in a way which allows for faster startup (maybe)
- PSR-4?
- `zesk\` Namespace for most objects in the system
- Full composer support for both Zesk as well as commonly used modules
- Support for `Psr/Cache` for caching within Zesk
- Support for `Monolog` within Zesk core
- All modules use **namespaces**
- Merging of `Response` and `Response_Text_HTML` into a single, unified polymorphic `Response` which changes behavior depending on content-type but allows typed API calls for specific response handling. May move `Response_Text_HTML` into a sub-object (e.g. `$response->html()->add_body_class()` for example)

## [Unreleased][]

### Marked as deprecated 

- The external usage of `zesk\Template` objects is now discouraged and all applications are encouraged to use `zesk\Application::theme` only to render content.
- `zesk\Module::$classes` has been deprecated permanently.
- `zesk\Directory::temporary` has just been marked as deprecated
- `zesk\Request::url_parts` is marked as deprecated

### Deprecated and removed

- `zesk\Paths::document*`, `zesk\Paths::module_path`, `zesk\Paths::share_path`, and `zesk\Paths::zesk_command_path` were removed (deprecated 2016)`
- `zesk\Application::singleton` has been removed (use `object_singleton`)

### Changed functionality

- `Controller_Forgot`, `Controller_Object`, ``, `` and `` all now inherit from `Controller_Theme`
- Zesk will now adopt the usage of using `ClassName::class` instead of the more complex `__NAMESPACE__ . "\\" . "ClassName"` or strings.
- `zesk\Timestamp::parse` would **fail** for dates before 1970 as `strtotime` returned a negative number for those dates.
- `zesk\Application::theme_path` now supports a prefix for each theme to prevent deep directories for classes which override sections of the theme tree.
- `zesk\Request::url_parts` is now `zesk\Request::url_variables`

### New features

- `zesk\Settings::prefix_updated` Allows for automatic renaming of settings when class names change. Use with caution, usually in `hook_schema_updated`
- `zesk\Hooks::add` now supports the passing of an `'arguments'` key in the `$options` parameter to allow each invokation to have starting paramters which are added upon registration. This is equivalent to JavaScript's `.bind` functionality.
<<<<<<< HEAD
- `zesk\Application::theme_variable` added to set state of current `Template` stack
- `zesk\Application::theme_find` added to find final path for a theme
- Pesky gremlin in one of your files outputting whitespace and you're not sure where? `zesk\Autoloader::debug` now sets debugging to check for whitespace output on autoload. Try it out!
- `zesk\Route` file formats now support `GET|POST:path/to/url` for specifying paths to support HTTP Method support.
=======
- `zesk\Version::date()` was added and is included as part of the release
>>>>>>> 328cba4b

### Module changes

- Module `DBLog`: The default table name for this module is now `Log`. 
- The internal `zesk\Modules` structure used to have the key `module` which held the `zesk\Module` object; it is being moved to the `object` key instead; both keys will be populated for the deprecation period.

### **Zesk Modules Directory** 

- The `modules` directory has been significantly pruned, with most of the modules moved to a [staging project](https://github.com/zesk/xmodules)

### **Zesk Share directory**

- The zesk share directory has been completely pruned, leaving only a handful of `.js` and `.css` files
- Remaining dangling images and stylesheets will be replaced with Bootstrap-themed variations as needed
- See `share/readme.md` for more details

## [v0.12.15][]

- Add protected member `$generated_sql` to `zesk\Database_Query_Select` to aid in debugging
- Added `zesk\HTML::span_open` and `zesk\HTML::span_close` for convenience
- Added `zesk\Kernel::copyright_holder()` to retrieve Zesk copyright holder
- Added `zesk\Process::user()` to retrieve current process user name
- Adding additional fixes for `zesk\Options::__construct()` requiring an array parameter
- Enhanced `zesk\Object::json()` to support `class_info` and `members` options to modify JSON output
- Fixed some `zesk\Router` sleep issues
- Fixing `zesk help` command
- Fixing issues with `zesk\Adapter_Settings_Array`
- Initialize `$application` in `zesk\Hookable:__wakeup`
- Minor refactoring of `zesk\Paths`
- Reformatted `AWS_SQS`
- Removed dependencies on `zesk()`
- Removed instances of `global $zesk` from `zesk configure` command
- Removed unused code from `AWS_EC2_Awareness`
- Removing old debugging code from `classes/Autoloader.php`
- Various upgrades and missed deprecated calls
- Working on `zesk test-generate` functionality
- `zesk configure` fixing message {old_file} message
- `zesk\Adapter_Settings_Array` should properly handle hierarchical sets/gets like `zesk\Configuration` etc.
- `zesk\Application::$classes` now defaults to `array()`
- `zesk\Controller` now calls hook `initialize` upon construction
- `zesk\Options` takes an `array` in constructor
- `zesk\Route::__wakeup` should initialize object globals (e.g. `$router`)
- `zesk\Widget` should inherit all subclass global options upon creation
- `zesk` command - support `--cd` to a link

## [v0.12.14][]

- Adding `zesk\PHP_Inspector` tool which given a file, returns declared classes and functions and provides simple access to `\ReflectionClass` factories.
- Removed instances of `global $zesk` from `zesk configure` command
- Removed warnings generated by Zend Studio
- Worked on `zesk\Command_Test_Generate` - still not finished
- `zesk\Adapter_Settings_Array` should properly handle hierarchical sets/gets like `zesk\Configuration`
- `zesk\Command_Iterator_File`: Fix parameter types and allow for early termination by returning `false` from `process_file` call
- `zesk\Session_Mock` fixed construction to require `array $options = array()`
- `zesk\Session_PHP` fixed construction to require `array $options = array()`
- `zesk` command - support `--cd` to a link
- push, then pull at end of `release-zesk.sh`
- Fixing `zesk help` command
- `zesk configure` improvements
 - Fixing issue with `zesk configure` and `defined` for case-sensitivity
 - `zesk configure` now supports only case-insensitive variables in `configure` files
- Whitespace comment cleanup


## [v0.12.13][]

- `git push` at end of `bin\release-zesk.sh` (not `pull`)
- `zesk configure` now supports only case-insensitive variables in `configure` files

## [v0.12.12][]

- `zesk configure` added `defined` command to ensure variables are defined first
- `git pull` at end of `bin/release-zesk.sh`

## [v0.12.11][]

- Adding {home} variable to `zesk configure`

## [v0.12.10][]

- Allow invalid `zesk\Database::names::foo` urls while configuration is being set up


## [v0.12.9][]

- Adding flags to `zesk configure` for `file_catenate` command

## [v0.12.8][]

- Updated `zesk configure` documentation
- Fixed missing command error message in `zesk update`

## [v0.12.7][]

- `zesk update` supports finding composer binary


## [v0.12.6][]

- Adding `zesk\Adapter_Settings_ArrayNoCase` class
- Fixing issue with `zesk\Command_Configure and case-insensitive variables in global conf`


## [v0.12.5][]

- fixing `zesk\Configuration_Editor_CONF` constructor

## [v0.12.4][]

- Fixing `zesk\Configuration_Editor_CONF` constructor
- Adding module dependency which requires `PHPUnit`

## [v0.12.3][]

- removed deprecated `modulename.module.php` files in 3 modules

## [v0.12.2][]

- Fixing `zesk\Database_SQL::function_max` and `zesk\Database_SQL::function_min`
- Fixing and removing references to `zesk()` and `global $zesk`
- Handle default `zesk\Preference`s better
- Passing `null` instead of `false` to some `zesk\Database::query` functions
- Use share path for `theme/body/exception`
- `::inherit_global_options` moved to `zesk\Hookable` and further expansion of requiring `$options` to be an array in constructors.
- `zesk\Application::application_root` is now `zesk\Application::path`
- `zesk\Application::application_root` renamed to `zesk\Application::path`
- `zesk\Hookable` now requires `$application` as first parameter to constructor
- `zesk\Object::factory` deprecated
- `zesk\World_Bootstrap_Currency` now outputs missing currencies correctly
- adding `zesk\Application` as parameter to creating `zesk\Net_Client`
- Added some notes on changing db character sets
- quieter `Locale` shutdown
- reduce `_dump` verbosity
- removing globals
- zesk\Module\SMS work


## [v0.12.2][]

- Increase `$application` passing around
- Fixing `zesk\Database_SQL::function_max` and `zesk\Database_SQL::function_min`
- Fixing and removing references to `zesk()` and `global $zesk`
- Handle default `zesk\Preference`s better
- Passing `null` instead of `false` to some `zesk\Database::query` functions
- Removing router statics
- Use share path for `theme/body/exception`
- `::inherit_global_options` moved to `zesk\Hookable` and further expansion of requiring `$options` to be an array in constructors.
- `zesk\Application::application_root` renamed to `zesk\Application::path`
- `zesk\Hookable` now requires `$application` as first parameter to constructor
- `zesk\Object::factory` deprecated
- `zesk\World_Bootstrap_Currency` now outputs missing currencies correctly
- adding `$application` to `Net_Client`
- quieter `zesk\Locale` shutdown
- reduce `_dump` verbosity
- `zesk\Module\SMS` work

## [v0.12.1][]

- Fixing `MySQL\Database_Parser` of `COLLATE` in tables to support `_` in names
- `zesk\Database::create_database` now contains `$hosts` and uses less assumptions
- `zesk\World_Bootstrap_Country` now quieter unless `::debug` option is set

## [v0.12.0][]

- Adding back in `zesk\Application::application_class`
- Changes to allow subclasses to extend indexes. Probably should use `zesk\Schema` or something instead
- Merge branch 'master' of https://github.com/zesk/zesk into rm-global-zesk
- Providing access to `zesk_weight()`
- Removal of `zesk()` calls
- Reset all whitespace and formatting
- removing `zesk()` references
- `zesk\Application::schema_synchronize()` adding support for `follow` options which synchronizes all objects and dependent objects.
- `zesk\Application`: Removed `die()` and using `$logger->emergency()` instead
- `zesk\Database::column_differences` allow `zesk\Database` classes to affect how columns are compared.
- `zesk\Request::file_migrate` is now `zesk\Request\File::instance($upload_array)->process(...)`
- `zesk\World_Bootstrap_Foo` fixes for factory and `bootstrap` to remove globals
- `zesk_sort_weight_array` renamed from `zesk\Kernel::sort_weight_array`
- removed `zesk\\Kernel::sort_weight_array` and moved to `functions.php`


## [v0.11.1][]

- `zesk\Server`: fixing UTC support in database.

## [v0.11.0][]

- Adding `\is_windows()` instead of `zesk()->is_windows`
- Fixing parsing for `zesk\System::volume_info()` and `zesk\Text::parse_columns()`
- New binary `bin/php-find.sh`
- Properly support NULL object passed to `zesk\Router::get_route`
- Quieter testing
- Support of version sniffing to determine `MySQL` compatibility of `timestamp` columns
- Fixing tests for MySQL 5.7
- Test fixes
- Use `zesk\Session_Mock` for tests, to avoid conflict with name `zesk\Session_Test` which could also be a `zesk\Test_Unit`
- `Mail` module refactored to use new case-sensitive autoload
- `zesk test`: Cleaned up `--database-output` option and added support for `--format`
- `zesk\Content_File`: lowercase column names, breaks old implementations
- `zesk\Controller_Template_Login`: Action is on a `zesk\User` object
- `zesk\Functions_Test`: Fixed so that `$nsamples` can be reconfigured
- `zesk\Module_World`: Adding external `currency.json` in attempt to continually modernize our country list.
- `zesk\Module_World`: Removed some currency values which are no longer in use.
- `zesk\Objects::singleton` now takes an object which, if matches, does not return an error. `zesk\Server` add default in for `ipv4_external`
- `zesk\System::volume_info`: `df` parsing breaks with spaces in volume paths, so we added `zesk\Text::parse_columns` to properly parse the output of `df` (and other column-based outputs from the shell.
- `zesk\\PHP::render`: Fixed issue with $ in strings (now escaped using double-quoted strings)
- `charset` support in `Mail_Message` import
- fixing Session issues in MySQL 5.7
- fixing database test for 5.7 behavior changes
- fixing error mariah issue
- fixing header mapping for Ubuntu 16
- fixing iteration test success and exit code
- fixing load order issue with Modules - depends will actually load dependent modules first
- fixing mail message tests
- fixing test as skipped
- fixing test for MySQL 5.7
- new travis instructions
- support for `ALLOW_INVALID_DATES=false` in MySQL 5.7+
- tests now fail if output `PHP-ERROR` string

## v0.10.13

- Fixed `zesk world-bootstrap --all` so it works properly without error
- Fixing final tests - everything should pass now on development systems

## v0.10.12

- Fixed a variety of tests so they pass
- Fixing `zesk\Contact_Address_Parser` processing for `zesk\Contact_Address::store()`
- Renamed tests to be in the `_Test.php` format for eventual migration to `PHPUnit`
- `Country::find_country` now takes `$application` as first parameter for context
- `Model::factory`, `Object::factory`, and `Widget::factory` now support `$application->factory()` instead
- `new Net_HTTP_CLient()` and other calls now take `$application` as first parameter
- `zesk\Application::factory` is a shortcut to `$application->objects->factory()`
- `zesk\Database`: Removed references to global `$zesk`
- `zesk\Mail`, `zesk\Options::inherit_global_options`, and `new Net_Foo` calls all now take `$application` as the first parameter.
- `zesk\Module_World` command `world-bootstrap` now properly creates bootstrap objects
- `zesk\Server` remove references to `$zesk`
- `zesk\Timestamp::parse` fix non-string values passed to `preg_match`
- `zesk\\Options::inherit_global_options` now takes `$application` as first parameter.


## v0.10.12

- Fixing `zesk\Contact_Address_Parser` processing for `zesk\Contact_Address::store()`
- `Country::find_country` now takes `$application` as first parameter for context
- `Model::factory`, `Object::factory`, and `Widget::factory` now support `$application->factory()` instead
- `zesk\Application::factory` is a shortcut to `$application->objects->factory()`
- `zesk\Database`: Removed references to global `$zesk`
- `zesk\Module_World` command `world-bootstrap` now properly creates bootstrap objects
- `zesk\\Options::inherit_global_options` now takes `$application` as first parameter.

## v0.10.11

- `zesk\Configuration_Loader::load_one` does not emit error with file name which does not exist is passed in.
- Adding `Exception_Parameter` in `zesk\Objects::resolve`
- `zesk\Command`: Outputting head of backtrace in command exception
- Release v0.10.10
- Text::format_pairs uses JSON instead of PHP::dump
- `zesk\Class_Object`: removed `$zesk` references
- `zesk\Database_Query`: Now supports application object directly.
- `zesk\Locale`: Removed instance of `global $zesk`
- `zesk\Lock`: Fixed exception typo
- `zesk\Module_Logger_File` removed some deprecated code
- `zesk\Module_ReactJS` added some debugging when something is not found
- `zesk\Object`: Removed unused `use`
- `zesk\Preference_Test` killed some gremlins
- `zesk\Process_Test_Tools`: Fixing uninitialized variable
- `zesk\str_Test`: Removing legacy code
- `zesk\Application::all_classses` returns case-corrected class names
- `zesk\Command_Class_Check` and `zesk\Command_Class_Properties` now support all classes properly.
- `zesk\Control_Forgot` fixed referenced class to have `zesk\` namespace
- `zesk\Deploy`: 	Fixing logger invocation issue when deployment is already running
- `zesk\Text::head` and `zesk\Text::tail` methods similar to shell tools `head` and `tail` for strings with newlines

## v0.10.10

- `MySQL\Database`: `@@storage_engine` is deprecated https://github.com/pimcore/pimcore/issues/490
- Conditional debugging
- `zesk\Database_Parser`: Fixing `split_sql_commands` to actually work
- `Deploy` constructor takes `$application`
- `zesk\Command_Update`: Pass through `--quiet` flag to `composer.phar` as `-q`
- `zesk\Module_ReactJS`: Better warning when `.env` file is missing
- `zesk\Settings`: Conditional debug logging
- `zesk\Template::debug_theme_path` setting make work
- fixing `database_prefix` test is string
- fixing `estimate_rows` issue
- fixing mail parser errors/warnings
- fixing template_test clear_cache is not used
- loader debugging
- `tr` checks `can_iterate` for first param
- updating test for `@depends`, updating tests

## v0.10.9

- fixing `View_Errors::html` call
- fixing `cron` errors
- pass non-array back as-is in `Route::_map_variables`

## v0.10.8

- fixing `Control_Checklist` widgets creation call


## v0.10.7

- Deploy fixes, removal of app()

## v0.10.6

- Lock API changes
- Removal of globals and fixing of `Server::singleton()` calls in Zesk


## v0.10.5

- Lock API changes, now `Lock::instance($application, $name)` then arrow functions to operate.

## v0.10.4

- Adding `zesk\Application::model_factory` method
- Fixing `Model::__construct` takes `$application` as first parameter issues
- Moving `Browser` module to `zesk` namespace
- Removed some references from `global $zesk` and use local context instead
- Stop using deprecated `Class_Object::cache`
- `Domain::domain_factory` now takes `$application` as first parameter.
- `Response::cdn_javascript` and `Response::cdn_css` are deprecated, removing from all Zesk core
- `zesk\Browser` application global passing
- `zesk\Logger` used to die when log handler threw an exception; now silently continues.
- `zesk\Model` remove redundant initialization code in factory method

## v0.10.3

- Updates to tests, renamed exceptions in test system
- patch `zesk\Application::application_class` to work correctly


## v0.10.2

- `zesk\Application::application_class()` called old-style `zesk()->application_class`, now fixed


## v0.10.1

- `zesk` command line now MUNGES input date to support easier invocation using namespaces. Specifically, the token `___` (triple underscore) is converted in **ALL** command-line arguments to backslash `\`. This mimics similar functionality in the `Configuration_Loader_CONF` class. If your scripts depend on variables with triple-underscores, you may need to revise them.
- SECURITY: `Preference::user_get` and `Preference::user_set` no longer check if user is authenticated before returning values
- 0.10 version deprecated and modified calls
- Adding `dump_config` to debug logging configuration
- `Database_Index`: Allow changing index type
- Pass `$application` around instead of using globals, require context for all __construct calls, moved class cache to `Application`
- Removing deprecated invocation of `Module_Critical::alert`, instead use `critical` logger call. Also `pave_set` is deprecated, using `path_set` instead.
- Testing system: Better error messages
- Fixed issue with `Server::singleton` returning void
- Fixing tests
- Selenium tests: If no host, do not run selenium tests
- Interface_Settings: Added comments
- Major test suite updates, support for fewer references to `app()` global
- Perhaps add a deprecated common.sh toolset?
- Release v0.10.0
- Schema: Fixing issue with modifying a primary column and making sure the index isn't added redundantly
- Support PHPUnit parameters as well
- Support subclasses which do not run `zesk\Application::configured` hooks
- Test renaming and updates in prep for move to PHPUnit
- Test reorganization and cleanup.
- Updated docs for help and .php extension
- Updated tests on the path to all passing
- Updating deprecated tools
- Updating for tests
- Widget `hook_control_options_changed`, ensure `$this->control_options` is array
- XMLRPC namespace and fixing classes and tests
- `Class_User` now adds member columns if they are not declared by subclasses in `$column_types`
- `Command_Loader`: avoid `global`, `Configuration_Loader` API change
- `Configuration::pave_set` and `Configuration::pave` are deprecated, remove internal usage
- `Configuration::pave` is deprecated, changing to `::path`
- `Configuration_Loader` no longer has name as part of constructor
- `Configuration_Loader`: No longer takes `$name` as first parameter in constructor
- `Content_File`: Global reduction, pass `$application` around to static calls
- `Controller::factory` is deprecated
- `Controls_Test` rename and fixes
- `File::put` now throws exception if contents is non-scalar
- `Interface_Session` fixing `__construct` parameter order (application first)
- `Language::clean_table` now requires `$application` as first parameter
- `Module_Permission`: Avoid global usage, API change in `Configuration_Loader`
- `Preference`: Global reduction, pass `$application` around to static calls
- `Session_Database` removed deprecated global `$nosession`
- `Session` adjusted factory parameters for new parameter order 
- `Test_Unit`: `Configuration_Loader` API change
- `Widget::factory` fixes
- `World_Test` fixing namespaces
- `xmlrpc\\Server` supports option `allow_query_string_data` to allow passing of data (via ?data=) for debugging only
- `zesk test` now tests which end with `.php`
- `zesk\Control_Optionss`: Ensure `$this->control_options` is always an array after `::initialize` exist
- `zesk\Database_Column`: Ensure `sql_type` is normalized to lowercase
- `zesk\Database_Table`: Adding `table_attributes_is_similar` and fixing bug with table type changing to database default
- fixing Configuration_Loader_Test issues
- fixing RRule tests and fixing variety of bugs. RRule passes\!
- fixing tests
- getting to testing pass
- moving to own repo
- new test structure and naming
- new version
- no reformatting
- refactored XMLRPC tests
- updating tests and fixing them
- updating tests for travis-ci
- updating tests, support \ better in command line
- version notes


## v0.10.0

- Removed usage of global state
 - `Application::instance` removal across the system, reduced usage of `zesk()`
 - Pass `$application` around instead of using globals, require context for all __construct calls, moved class cache to `Application`
 - Remove references to `app()` and `zesk()` where possible
 - removing global references and restructuring function calls to remove global access
- Test suites
 - Adding `zesk\Logger::dump_config` to debug logging configuration
 - Call to allow changing index type of `zesk\Database_Index`
 - Better error messages for `zesk\Database_Execption_Connect`
 - Major test suite updates, support for fewer references to `app()` global
- Schema
 - Schema: Fixing issue with modifying a primary column and making sure the index isn't added redundantly
 - `zesk\Database_Column`: Ensure `sql_type` is normalized to lowercase
 - `zesk\Database_Table`: Adding `table_attributes_is_similar` and fixing bug with table type changing to database default
- Miscellaneous
 - Updated `zesk help` docs for help and `.php` extension
 - `XMLRPC` namespace and fixing classes and tests
 - `zesk\Command_Base`: Support subclasses which do not run `zesk\Application::configured` hooks
 - `zesk\User`: moving deprecated functions to bottom, moving global state out of `User`
- Modules
 - Moved `ipban` to its own repository
 - Moved `zest` to its own repository

## v0.9.30

Removed as many references as possible to `app()` and `zesk\Application::instance()` in the code. Removed the `CDN` class.

- `zesk\Application::instance()` is now deprecated, **try to avoid usage**
- `Content_Image::register_from_file` now takes the application as the first parameter
- `Content_Data::from_path` now takes the application as the first parameter
- `Database_Query::__construct` now requires the `zesk\Database` to be non-null
- `Controller_Share::realpath` now takes the application as the first parameter

## v0.9.29

- Allow reinitialization of app, fixing up reset. Note that `zesk()->reset()` is not production-ready yet, and may possibly be removed in a future version. Likely add an "Application"-level reset instead and will migrate any values from `zesk()` global to Application level if necessary.
- Deprecated module variable `$classes`
- Fixing class names for world bootstrap
- `Options::inherit_global_options` now can inherit from passed in object (uses `get_class`)
- Adding back in `update.conf` to `zesk update` command

## v0.9.28

- Adding maintenance tag as default version `1.2.{maintenance}.0`
- Controls related to `Database_Query_Select` Avoids `query_column` warnings that field didn't modify where clause
- Fix `Contact_Tag` and `Contact` linkage by adding intermediate table
- Widgets: Fix unlikely code structure issue with `_exec_render` to avoid uninitialized variable and double unwrap
- Updated docs in `Control_Select`
- Support for `Control_Select::is_single()`
- `zesk\Directory::list_recursive`: if `opendir` fails on a directory, return an array instead of false
- `Controller_Content_Cache` fixing issue with `Content_Image` data being `null`
- Updating the `version` command to support custom version layouts properly

## v0.9.27

- Version parse fixes to support A.B.C.D versions (fixing version parsing)
- `Request::ip()` returns `array()` incorrectly

## v0.9.26

- Module `openlayers` URL updates

## v0.9.25

- Fixing issue with `split_sql_commands` which did not work for large strings due to limits to PREG backtracking in PHP7. Modified algorithm to use alternate parsing mechanism.
- Release v0.9.24
- `zesk\Request::default_request` may read `zesk\Request::data()` and initialize it, so needs to have object (mostly) initialized before calling.

## v0.9.24

- allow setting console state in `zesk()` superglobal via `zesk()->console(true)`
- fixing `zesk\Command` `prefix` option feature

## v0.9.23

- adding prefix/suffix to `zesk\Command` as options for stdout decoration

## v0.9.22

- Zesk `release-zesk.sh` script updates
- catch errors updating Server state
- fixing minor issues with i18n and support alternate file layouts using configuration pattern
- fixing release notes

## Version 0.9.21

- adding release-zesk.sh for better release automation

## Version 0.9.20

- Allow zesk.sh to interpret --cd in command line before selecting zesk-command.php to run
- Clarification of deprecating `firstarg` using `?:` (ternary operator) not `??` (null coalesce)
- Fixing module-new so it does not create a .php root file which is deprecated
- `zesk-command.php` Remove deprecated config calls, modify semantics "factory" not "instance"
- Test work module factoring, Travis CI integration
- added `Interface_Module_Head` to `Module_Bootstrap`
- `test` module loaded for testing only
- updating `version` doc

## Version 0.9.19

- Fixed `jqplot` module download link

## Version 0.9.18

- Adding `$app->set_application_root($path)`

## Version 0.9.17

- In `selenium` module, fixed `zesk\Selenium_Browsers::browsers_clean_and_fix` clean to return valid named browsers only

## Version 0.9.16

- Removed `User` deprecation to `zesk\User` - may not necessarily be the case
- Fixed an issue with `zesk\Options::inherit_global_options` which incorrectly inherited global options containing a dash (`-`) and did not normalize them using `zesk\Options::_option_key($key)` first.
- Fixing an issue with `Database` auto table names options not being passed through when 1st parameter is an array

## Version 0.9.15

- Fixed references to `Application` in `modules`

## Version 0.9.14

- Fixed reference to `Application` in `iLess` module

## Version 0.9.13

- Fixed PHP7 constant dependencies in `classes/Temporal.php` (2nd attempt)

## Version 0.9.12

- Fixed PHP7 constant dependencies in `classes/Temporal.php`

## Version 0.9.11

- `zesk\Time::add_unit($n_units = 1, $units = self::UNIT_SECOND)` parameter order has been swapped to be more natural. The new syntax is `$time->add_unit(3, "minute")`. The old syntax (with `$units` first) will be supported for 6 months.
- `zesk\Date::add_unit($n_units = 1, $units = self::UNIT_DAY)` parameter order has been swapped to be more natural. The new syntax is `$date->add_unit(3, "day")`. The old syntax (with `$units` first) will be supported for 6 months.
- Fixed all references to `->add_unit()` and using UNIT constants
- Fixed issue with contact address editor (theme path missing `zesk` prefix)

## Version 0.9.9

- Fixed `zesk.sh` to better support `--cd` arguments and not rely on `cwd`
- Removed `_zesk_loader_.inc` in root, use `composer` instead for loading
- Deprecated `ZESK_APPLICATION_ROOT` constant to support better composer loading. Use `zesk()->paths->set_application($path)` instead.
 - Global `application_root` at root `zesk\Configuration` is not longer set
- Added `zesk\PHP::parse_namespace_class()` utility function
- Adding support for `psr/cache` compatibility and Adapters for zesk classes, so `zesk\Cache` will be deprecated, use `zesk()->cache` instead. It will be guaranteed to be set. Start using this instead of `Cache::` calls. Adapters in zesk are called `zesk\Adapter_CacheItem` and `zesk\Adapter_CachePool`.
- `zesk\DateInterval` was added for `\DateInterval` tools for conversion to/from seconds
- `zesk\Timestamp::UNIT_FOO` have been defined for all valid time units (second, minute, etc.)
- `zesk\Timestamp::add_unit($n_units = 1, $units = self::UNIT_SECOND)` parameter order has been swapped to be more natural. The new syntax is `$ts->add_unit(3, "minute")`. The old syntax (with `$units` first) will be supported for 6 months.
- Removed `ZESK_ROOT/classes-stubs` from default autoloader.

## Version 0.9.8

- Fixing lots of reference errors in Git version of Zesk and Subversion version of Zesk. Mostly removing empty directories from Subversion, and fixing incorrectly logged paths for Git (which is quirky with case-sensitivity on Mac OS X). Full list of fixes is below:

	Only in zesk-git/classes/Control/Select: object
	Only in zesk-svn/classes/Control/Select/Object: Dynamic.php
	Only in zesk-svn/classes/Control/Select/Object: Hierarchy.php
	Only in zesk-svn/classes/Control: Text
	Only in zesk-git/classes/Control: Url.php
	Only in zesk-svn/classes/Control: URL.php
	Only in zesk-svn/classes/Response: Application
	Only in zesk-svn/classes: User
	Only in zesk-git/: composer.lock
	Only in zesk-svn/: .cvsignore
	Only in zesk-git/: .git
	Only in zesk-git/: .gitignore
	Only in zesk-svn/modules/bootstrap/classes/Control: Dropdown.php
	Only in zesk-git/modules/bootstrap/classes/Control: DropDown.php
	Only in zesk-svn/modules/bootstrap/classes/Control/Text: Dropdown.php
	Only in zesk-git/modules/bootstrap/classes/Control/Text: DropDown.php
	Only in zesk-svn/modules/commerce/classes: bootstrap
	Only in zesk-git/modules/content/classes: class
	Only in zesk-git/modules/content/classes/Class: content
	Only in zesk-svn/modules/content/classes/Class/Content: Article.sql
	Only in zesk-svn/modules/content/classes/Class/Content: Group.sql
	Only in zesk-svn/modules/content/classes/Class/Content: Menu.sql
	Only in zesk-svn/modules/content/classes/Class/Content: Video.sql
	Only in zesk-svn/modules/content/classes/Content: Test
	Only in zesk-svn/modules/content/theme/content/group: media
	Only in zesk-svn/modules/content/theme/content/group: video
	Only in zesk-svn/modules/daemontools: etc
	Only in zesk-git/modules/dblog/classes: module
	Only in zesk-svn/modules/dblog/classes: Module
	Only in zesk-svn/modules/developer: share
	Only in zesk-svn/modules/dkim/classes: test
	Only in zesk-svn/modules/dnsmadeeasy/classes/Server/Feature: dns
	Only in zesk-svn/modules/excelx/classes/module: simple
	Only in zesk-svn/modules/excelx: excelx
	Only in zesk-git/modules/health/classes: class
	Only in zesk-svn/modules/health/classes/Class/Health: Event.sql
	Only in zesk-svn/modules/health/classes/Class/Health: Events.sql
	Only in zesk-svn/modules/icalendar/test/rrule: rule
	Only in zesk-svn/modules/import_log/classes/import/log: test
	Only in zesk-svn/modules/import_log/classes/import: test
	Only in zesk-svn/modules/jquery-datetimepicker/classes: control
	Only in zesk-svn/modules/jquery-datetimepicker/classes: view
	Only in zesk-svn/modules/jquerymobile: theme
	Only in zesk-svn/modules/mysql/classes: MySQL
	Only in zesk-svn/modules/pdo/classes/pdo: database
	Only in zesk-git/modules/permission/classes/zesk: class
	Only in zesk-svn/modules/permission/classes/zesk/Class: Role.sql
	Only in zesk-git/modules/permission/classes/zesk/Class: user
	Only in zesk-svn/modules/permission/classes/zesk/Class: User
	Only in zesk-svn/modules/phpunit/classes: Module
	Only in zesk-svn/modules/polyglot: .codekit-cache
	Only in zesk-git/modules/preference/classes: preference
	Only in zesk-svn/modules/preference/classes/Preference: Test
	Only in zesk-git/modules/server/classes: application
	Only in zesk-svn/modules/server/classes/Application: Server.classes
	Only in zesk-svn/modules/server/classes/Application: Server.router
	Only in zesk-svn/modules/server/classes/Class: Zesk
	Only in zesk-git/modules/server/classes: server
	Only in zesk-svn/modules/server/classes/Server/Feature: DaemonTools
	Only in zesk-svn/modules/server/command: daemon
	Only in zesk-svn/modules/server: sbin
	Only in zesk-svn/modules/test: bin
	Only in zesk-svn/modules/zest/classes: application
	Only in zesk-svn/share/widgets: iphoneframe
	Only in zesk-svn/: .svn
	Only in zesk-svn/test/classes: control
	Only in zesk-svn/test/classes: controller
	Only in zesk-svn/test/classes/database/query: select
	Only in zesk-svn/test/classes/view: date
	Only in zesk-svn/test/classes: xml
	Only in zesk-svn/theme/zesk/control: file
	Only in zesk-svn/theme/zesk/control: text

## Version 0.9.7

- Removing reference to `$this` in static function in `modules/content/classes/Content/Data.php`

## Version 0.9.6

- Fixing path of `zesk\\Control_Select_Object_Available` to be case-sensitive

## v0.9.5

- Skipped a few versions due to `zesk version` testing and other work
- Fixed SQL files in git repo for `zesk\City`, `zesk\Country`, `zesk\County`, `zesk\Currency`, `zesk\Language`, `zesk\Province`, `zesk\Content_Data`, `zesk\Content_File`, `zesk\Content_Image`, `zesk\Lock`, `zesk\Permission`, `zesk\Preference`, `zesk\Preference_Type`, `zesk\Server_Data`
- Worked on `reposotory`, `subversion`, and `github` modules (still work in progress)

## v0.9.2

- Minor fixes. Enhanced version tags to allow mix of numbers and characters only in `zesk\Command_Version`. Updated docs.
- Testing automatic version pushing and publishing, so apologize if you receive a lot of releases in a short period.

## v0.9.1

- Removed `\zesk\Object::__destruct` for performance improvements (see [this](https://stackoverflow.com/questions/2251113/should-i-use-unset-in-php-destruct))
- `zesk\Class_Object->variables()` now returns a key 'primary_keys' with an array list of primary key names (member names)
- `zesk\Object->variables()` now returns a key '_class' with the PHP class name, and '_parent_class' with the PHP parent class name.
- Minor changes to `\zesk\Route_Controller` to avoid usage of the `$zesk` global and use `$application` instead.
- Added `zesk version` to assist in managing version numbers for builds, etc.

## v0.9.0

We've made the leap to PSR-4 loading for Zesk core and all classes, and split the codebase into `namespace zesk` (now in `./classes/`) and non-namespace components (now in `./classes-stubs/`). 

You can add the module (`composer require zesk/zesk-0.8-compat`) to get old class definitions, which are all subclasses to the `zesk` namespace classes.

Remaining module code will be moved into modules or into `namespace zesk` as needed to complete the complete migration to the namespace-based classes.

The change to the loading and PSR-4 should not affect any zesk core functionality, except if you included files directly (which is not recommended in general.)

As well, the following changes occurred:

- Removed deprecated `Module::` static calls (use `app()->modules->` instead)
- Removed deprecated `log::` static calls (use `zesk()->logger->` instead)
- `View::option_hidden_input` has been removed
- `Process_Group` has been removed (use `zesk\Command_Daemon` functionality)
- `Router::add_default_route` has been removed.
- `Router::controller_prefixes()` and related members and calls have been removed
- `zesk update` now by default will **not** update your composer lock file, except if a requirement is added which is not already included in it. To update the composer lock, use `zesk update --composer-update` to always update dependencies in composer, or do `php composer.phar update` from the command line after `zesk update`.
- Application files should end with `.php` (e.g. `invoicing.application.php`) and a warning is displayed if not
- `zesk.inc` is now called `autoload.php`

The following classes are now in the `zesk\` namespace:

- `Cache_APC`
- `Cache_File`
- `Lock`
- `Module_JSLib`
- `Module_Critical`
- `Module_Nominatim`
- `Base26`
- `Server_Data`
- `Model_List`
- `Model_Login`
- `Model_Settings`
- `Model_URL`
- `ulong`
- `View` and all subclasses
- `Widget` and all subclasses
- `Control` and all subclasses
- `Controller` and all subclasses
- `Net_*` classes
- `Deploy`
- `Debug`
- `world` Module: `Currency`

The `Controller` routes no longer support `controller prefix` and `controller prefixes` to search for a controller. Instead the controller class name is used explictly for the `controller` option. The search functionality for controllers was not widely enough used and caused performance issues with routes. This functionality is now deprecated and will be removed in the 0.10.0 release. You should update your router files and `hook_routes` calls appropriately for the new syntax. 

Autoload paths support PSR-4 by default, so lowercase is not ON anymore by default. You will need to update your autoload paths for your application to add ["lower" => true] to added autoload paths.

Note that this release has been tested in PHP 7.0 and 7.1 environments with no issues, so you are highly encouraged to upgrade to the version 7 of PHP as soon as possible due to the enormous potential performance increases available.

## v0.8.2

More `zesk\` namespace changes, cleanup of `instance` static calls.

- Moved `Command` to `zesk\Command`, `Command_Base` to `zesk\Command_Base`
- Modified how zesk commands are loaded, you can now specify a prefix for classes found within each path specified. Default prefix is now `zesk\Command_`
- Moved 'doccomment' class to 'zesk\DocComment'
- Removed static methods from `Module_Permission`
- `Object::permissions` call syntax has changed, return values should return `class::action` as keys, instead of just `action`. This is to prevent duplicate actions registered for child and parents (e.g. `User` and `zesk\User`). The name of the called method is only used as a hint in generating permission names now when the class is not supplied.
- Deprecated `User::instance` for `User::current` and related (`::instance_id`)
- Deprecated `Session::instance` for `Session::singleton`
- Deprecated `Request::instance` for `app()->request()`
- Deprecated `Response::instance` for `app()->response()`
- Deprecated the use of the static "instance" call for singletons created via `zesk()->objects->singleton()` (still works, but calls deprecated callback)
- Moved `Session_Database` to `zesk\Session_Database`
- Expanded the use of cookies via the Request and Response objects, removed this from `Session_Database` implementation
- Removed all usage of `User::instance` and `Session::instance` from zesk
- Moved `Session_Database` to `zesk\Sesssion_Database`
- Refactored `zesk\Session_Database` and migrated globals into `zesk\Application`
- Added `zesk\Application->user()` and `zesk\Application->session()` to support new access model via objects
- Deprecated `zesk\HTML::input_attributes` is now `zesk\HTML::tag_attributes`
- Removed deprecated functions/constants in `zesk\Object`:
 - `zesk\Object::REGISTER_Exists`
 - `zesk\Object::REGISTER_Insert`
 - `zesk\Object::REGISTER_Failed`
 - `zesk\Object::REGISTER_Failed`
 - `zesk\Object::memberIsEmpty()`
 - `zesk\Object::cleanCodeName()`
 - `zesk\Object::objectCache()`
 - `zesk\Object::register_result()`
 - `zesk\Object::memberBoolean()`
 - `zesk\Object::memberInteger()`
 - `zesk\Object::memberSet()`
 - `zesk\Object::className()`
 - `zesk\Object::db()`
 - `zesk\Object::dbname()`
 - `zesk\Object::objectMap()`
 - `zesk\Object::fieldList()`
 - `zesk\Object::fields()`
 - `zesk\Object::hasMember()`
 - `zesk\Object::hasMember()`
 - `zesk\Object::hasMember()`
 - `zesk\Object::hasMember()`
 - `zesk\Object::hasMember()`
 - `zesk\Object::hasMember()`
- Deprecated the following `zesk\Object` calls (use `app()->object()` and `app()->class_object()` to access)
 - `zesk\Object::class_table_name()`
 - `zesk\Object::class_id_column()`
 - `zesk\Object::class_primary_keys()`
 - `zesk\Object::class_table_columns()`
 - `zesk\Object::class_database()`
- `Control_Text_Dropdown::menu_default` removed (use `::dropdown_default` instead)
- `Control_Text_Dropdown::menu_dropdown` removed (use `::dropdown_menu` instead)
- Removed class `Control_Content_Link_List` from `content` module (deprecated)
- Removed calls in `csv` module: 
 - `CSV::_setFile` (protected)
 - `CSV::setHeaders`
 - `CSV::rowIndex`
 - `CSV::columnIsEmpty`
 - `CSV::columnGet`
- Removed calls in `preference` module:
 - `Preference_Type::registerName()` (use `Preference_Type::register_name()` instead)
- Removed `zesk::theme_path`
- Obsoleted classes:
 - `gzip`, `sql`, `widgets`
- module `server` class `cluster` obsoleted
- function `zesk\str::matches` removed
- function `zesk\str::cexplode` removed
- function `zesk\str::explode_chars` removed
- `array_stddev` removed (use `zesk\Number::stddev`)
- `array_mean` removed (use `zesk\Number::mean`)
- `Net_SMTP_Client::go` removed (use `Net_SMTP_Client::send`)
- `zesk\Template::run` removed
- `zesk\Template::instance` removed
- `zesk\Template::output` removed
- Removed class `xml`, `XML_Writer`, `XML_Writer_Interface`, `Object_XML` (deprecated), `XML_Reader`
- Migrated `xml/rpc` classes to own module (xmlrpc), including tests
- `XML_RPC_Foo` is now `xmlrpc\Foo`

## v0.8.1

Settling of `zesk\Kernel` and `zesk\` namespace changes, added additional components to `zesk\` namespace, specifically:

- `Database*` classes
- `Exception*` classes, anything inherits from `Zesk_Exception` (now `zesk\Exception`)
- Further refactoring of `zesk\Paths` into application paths and zesk system paths
- Making way for early caching configuration as part of zesk bootstrap (will allow usage of Psr\Cache interfaces)
- Move `log::` to `Module_Logger_File` and `Module_Logger_Footer`
- added `zesk\Logger\Handler` to simplify and speed up logging functionality. Need to determine if `zesk\Logger` is primary interface for logging or just default one.
- Deprecated `$application->modules` as a protected initialization value (use `$load_modules` instead)
- `\Modules` is now `zesk\Modules` and is now found in `$application->modules->`
- Moved `hex::` to `zesk\Hexadecimal::`
- Renamed `Interface_Foo` to `zesk\Interface_Foo`
- `zesk::autotype` renamed to `zesk\PHP::autotype`

## v0.8.0

- Major revamp of the zesk kernel functionality, refactored most of zesk:: to zesk\Kernel
- Added zesk\Classes, zesk\Hooks, zesk\Configuration, zesk\Autoloader, zesk\Logger, $zesk global
- Added bin/deprecated/0.8.0.sh for automatic conversion to new methods
- Deprecated in this release: zesk:: calls are moved into various alternate classes: zesk\Kernel, zesk\Classes, zesk\Configuration, zesk\Hooks, zesk\Compatibility, zesk\Autoloader
 - `zesk::hook` -> `zesk()->hooks->call`
 - `zesk::hook_array` -> `zesk()->hooks->call_arguments`
 - `zesk::class_hierarchy` -> `zesk()->classes->hierarchy`
- Removed growl module (no longer relevant on Mac OS X)

[Unreleased]: https://github.com/zesk/zesk/compare/v0.12.15...HEAD
[v0.12.15]: https://github.com/zesk/zesk/compare/v0.12.14...v0.12.15
[v0.12.14]: https://github.com/zesk/zesk/compare/v0.12.13...v0.12.14
[v0.12.13]: https://github.com/zesk/zesk/compare/v0.12.13...v0.12.14
[v0.12.12]: https://github.com/zesk/zesk/compare/v0.12.13...v0.12.14
[v0.12.11]: https://github.com/zesk/zesk/compare/v0.12.13...v0.12.14
[v0.12.10]: https://github.com/zesk/zesk/compare/v0.12.13...v0.12.14
[v0.12.9]: https://github.com/zesk/zesk/compare/v0.12.8...v0.12.9
[v0.12.8]: https://github.com/zesk/zesk/compare/v0.12.7...v0.12.8
[v0.12.7]: https://github.com/zesk/zesk/compare/v0.12.6...v0.12.7
[v0.12.6]: https://github.com/zesk/zesk/compare/v0.12.5...v0.12.6
[v0.12.5]: https://github.com/zesk/zesk/compare/v0.12.4...v0.12.5
[v0.12.4]: https://github.com/zesk/zesk/compare/v0.12.3...v0.12.4
[v0.12.3]: https://github.com/zesk/zesk/compare/v0.12.2...v0.12.3
[v0.12.2]: https://github.com/zesk/zesk/compare/v0.12.1...v0.12.2
[v0.12.1]: https://github.com/zesk/zesk/compare/v0.12.0...v0.12.1
[v0.12.0]: https://github.com/zesk/zesk/compare/v0.11.1...v0.12.0
[v0.11.1]: https://github.com/zesk/zesk/compare/v0.11.1...v0.11.0
[v0.11.0]: https://github.com/zesk/zesk/compare/v0.10.13...v0.11.0<|MERGE_RESOLUTION|>--- conflicted
+++ resolved
@@ -46,14 +46,11 @@
 
 - `zesk\Settings::prefix_updated` Allows for automatic renaming of settings when class names change. Use with caution, usually in `hook_schema_updated`
 - `zesk\Hooks::add` now supports the passing of an `'arguments'` key in the `$options` parameter to allow each invokation to have starting paramters which are added upon registration. This is equivalent to JavaScript's `.bind` functionality.
-<<<<<<< HEAD
 - `zesk\Application::theme_variable` added to set state of current `Template` stack
 - `zesk\Application::theme_find` added to find final path for a theme
 - Pesky gremlin in one of your files outputting whitespace and you're not sure where? `zesk\Autoloader::debug` now sets debugging to check for whitespace output on autoload. Try it out!
 - `zesk\Route` file formats now support `GET|POST:path/to/url` for specifying paths to support HTTP Method support.
-=======
-- `zesk\Version::date()` was added and is included as part of the release
->>>>>>> 328cba4b
+- `zesk\Settings::prefix_updated` added to support mapping old settings to new upon hook `schema_updated` or other triggers
 
 ### Module changes
 
