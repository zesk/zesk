<?php

/**
 * $URL: https://code.marketacumen.com/zesk/trunk/classes/command.inc $
 * @package zesk
 * @subpackage system
 * @author Kent Davidson <kent@marketacumen.com>
 * @copyright Copyright &copy; 2016, Market Acumen, Inc.
 */
namespace zesk;

/**
 *
 * @author kent
 */
abstract class Command extends Hookable implements Logger\Handler {
	
	/**
	 *
	 * @var integer
	 */
	protected $wordwrap = 120;
	
	/**
	 * Application running this command
	 * 
	 * @deprecated 2017-10
	 * @var Kernel
	 */
	protected $zesk = null;
	
	/**
	 * Application running this command
	 *
	 * @var Application
	 */
	public $application = null;
	
	/**
	 * Set to true in subclasses to skip Application configuration until ->go
	 *
	 * @var boolean
	 */
	public $has_configuration = false;
	
	/**
	 *
	 * @var string
	 */
	private $program;
	
	/**
	 * Original arguments passed to command, unchanged, unedited.
	 *
	 * @var array
	 */
	private $arguments = array();
	
	/**
	 * errors encountered during command processing.
	 *
	 * @var array
	 */
	private $errors = array();
	
	/**
	 * Help string
	 *
	 * @var string
	 */
	protected $help = null;
	
	/**
	 * Debugging enabled for this command
	 *
	 * @var boolean
	 */
	protected $debug = false;
	
	/**
	 * Current state of the argument parsing.
	 * Should be modified by subclasses when parsing custom arguments
	 *
	 * @var array
	 */
	protected $argv;
	
	/**
	 * Array of character => option name
	 *
	 * Aliases for regular options
	 *
	 * @var array
	 */
	protected $option_chars = array();
	
	/**
	 * Array of option name => option type
	 *
	 * @var array
	 */
	protected $option_types = array();
	
	/**
	 * Array of option name => option default value
	 *
	 * @var array
	 */
	protected $option_defaults = array();
	
	/**
	 * Array of option name => value as passed and parsed on the command line
	 *
	 * @var array
	 */
	protected $option_values = array();
	
	/**
	 * Array of option name => option help string
	 *
	 * @var array
	 */
	protected $option_help = array();
	
	/**
	 * File name of the configuration file for this command (if any)
	 *
	 * @var string
	 */
	protected $config = null;
	
	/**
	 * Configuration for this command (if any)
	 *
	 * @var array
	 */
	protected $configuration = array();
	
	/**
	 * Running commands (currently)
	 *
	 * @var array of Command
	 */
	static $commands = array();
	
	/**
	 * Path for the history file for ->prompt (set in subclasses to keep history)
	 *
	 * @var string
	 */
	protected $history_file_path = null;
	
	/**
	 *
	 * @var resource
	 */
	private $history_file = null;
	
	/**
	 * Autocomplete possibilities - set before prompt for default behavior
	 *
	 * $var array
	 */
	protected $completions = array();
	
	/**
	 * Load these modules prior to running command
	 *
	 * $var array
	 */
	protected $load_modules = array();
	
	/**
	 *
	 * @var array
	 */
	protected $register_classes = array();
	
	/**
	 * Create a new Command.
	 * Command line arguments can be passed in. If null, uses command-line arguments from
	 * superglobals.
	 *
	 * @param array $argv
	 */
	function __construct(Application $application, $argv = null, array $options = array()) {
		parent::__construct($application, $options);
		
		if ($argv === null) {
			$argv = avalue($_SERVER, 'argv', null);
		}
		$this->option_types = $this->optFormat();
		$this->option_defaults = $this->optDefaults();
		$this->option_help = $this->optHelp();
		
		$defaults = $this->parse_option_defaults($this->option_defaults);
		
		$this->set_option($defaults, null, false);
		
		if (is_array($argv) || $application->console()) {
			$this->program = array_shift($argv);
			$this->arguments = $argv;
			$this->argv = $argv;
		} else {
			$this->program = avalue($_SERVER, 'PHP_SELF');
			$this->arguments = $_REQUEST;
			foreach ($this->arguments as $k => $v) {
				$this->argv[] = "--$k=$v";
			}
		}
		
		$this->initialize();
		
		$this->application->register_class($this->register_classes);
		
		$this->_parse_options();
		
		if ($this->debug) {
			$application->logger->debug("{class}({args})", array(
				"class" => get_class($this),
				"args" => var_export($argv, true)
			));
		}
		$application->console(true);
		$application->zesk->newline = "\n"; // TODO Something better
		
		if ($this->has_errors()) {
			$this->usage(implode("\n", $this->errors()));
			exit(1);
		}
	}
	
	/**
	 *
	 * @return string[]|NULL[]
	 */
	private static function configuration_path() {
		global $zesk;
		/* @var $zesk Kernel */
		$paths = array();
		if (is_dir(($path = $zesk->paths->application('etc')))) {
			$paths[] = $path;
		}
		$uid_path = $zesk->paths->uid();
		if ($uid_path) {
			$paths[] = $uid_path;
		}
		$paths[] = "/etc/zesk";
		return $paths;
	}
	
	/**
	 * Load command options from a configuration file.
	 *
	 * KMD 2015-01-30 Changed semantics of default file to use to be the most
	 *
	 * @param string $name
	 *        	basename of configuration file
	 * @param boolean $create
	 *        	Create a blank file if it doesn't exist
	 * @return string Path of configuration file
	 */
	private function _configuration_config($name) {
		$path = $this->configuration_path();
		$result = array(
			'path' => $path,
			'file' => $file = File::name_clean(strtolower($name)) . '.conf',
			'default' => $default = File::find_first($path, $file)
		);
		if (empty($default)) {
			$result['default'] = path(first($path), $file);
		}
		return $result;
	}
	
	/**
	 * Retrieve the full path of the default configuration file, using user and system configuration
	 * paths.
	 *
	 * @param string $name
	 *        	Name of the configuration file we're looking for (e.g. update)
	 * @return string First path found, or null if not found
	 */
	public static function default_configuration_file($name) {
		$path = self::configuration_path();
		return File::find_first($path, $name . ".conf");
	}
	
	/**
	 * Load global values which affect the operation of this command
	 */
	protected function hook_construct() {
		$this->debug = $this->option('debug', $this->debug);
	}
	
	/**
	 * Load a configuration file for this command
	 *
	 * @param string $name
	 *        	Configuration file name to use (either /etc/zesk/$name.conf or ~/.zesk/$name.conf)
	 * @return string LAST configuration file path
	 */
	protected function configure($name, $create = false) {
		$configure_options = $this->_configuration_config($name);
		
		// Load global include
		$app = $this->application;
		$app->configure_include($configure_options['file']);
		$app->configure_include_path($configure_options['path']);
		
		$this->configuration = $app->reconfigure();
		
		$this->inherit_global_options($this->application);
		$this->config = $config = $configure_options['default'];
		$config_settings = null;
		$exists = file_exists($config);
		if ($exists || $create) {
			if (empty($config)) {
				throw new Exception_Parameter("No configuration file name for {name}", array(
					"name" => $name,
					"create" => $create
				));
			}
			if ($exists) {
				$this->verbose_log("Loading {name} configuration from {config}", array(
					"name" => $name,
					"config" => $config
				));
			} else {
				if (!is_writable(dirname($config))) {
					$this->error("Can not write {name} configuration file ({config}) - directory is not writable", compact("name", "config"));
				} else {
					$this->verbose_log("Creating {name} configuration file ({config})", array(
						"name" => $name,
						"config" => $config
					));
					file_put_contents($config, "# Created $name on " . date('Y-m-d H:i:s') . "\n");
				}
			}
			$this->debug = $this->option_bool('debug', $this->debug);
		}
		// $this->options = $this->option_values;
		if ($this->option_bool('debug-config')) {
			$this->log("Loaded configuration:");
			$this->log($this->configuration);
		}
		$app->configured();
		return $config;
	}
	
	/**
	 * Save new configuration settings in file
	 *
	 * @param string $name
	 *        	Configuration file
	 * @param array $edits
	 * @throws Exception_File_NotFound
	 * @return
	 *
	 */
	protected function configure_edit($name, array $edits) {
		$config = $this->default_configuration_file($name);
		if (!$config) {
			throw new Exception_File_NotFound("Configuration {name} not found", array(
				"name" => $name
			));
		}
		$contents = File::contents($config);
		$editor = Configuration_Parser::factory(File::extension($config), "")->editor($contents);
		return File::put($config, $editor->edit($edits));
	}
	
	/**
	 *
	 * {@inheritdoc}
	 *
	 * @see Options::__toString()
	 */
	function __toString() {
		return PHP::dump(array_merge(array(
			$this->program
		), $this->arguments));
	}
	
	/**
	 */
	protected function initialize() {
	}
	
	/**
	 * Old-school way to supply options
	 */
	protected function optHelp() {
		return $this->option_help;
	}
	
	/**
	 * Old-school way to supply options
	 */
	protected function optFormat() {
		return $this->option_types;
	}
	protected function optDefaults() {
		return $this->option_defaults;
	}
	protected function parse_argument($arg_name, $arg_type) {
		return false;
	}
	protected function arg_to_DateTime($arg) {
		if (!is_date($arg)) {
			$this->usage("Need to format like a date: $arg");
		}
		return Timestamp::factory($arg);
	}
	protected function arg_to_Date($arg) {
		if (!is_date($arg)) {
			$this->usage("Need to format like a date: $arg");
		}
		return new Date($arg);
	}
	
	/**
	 *
	 * @param unknown $type
	 * @return string
	 */
	private function default_help($type) {
		switch ($type) {
			case "dir":
				return "This option is followed by a path";
			case "dir+":
			case "dir[]":
				return "This option is followed by a path, and may be specified multiple times";
			case "file":
				return "This option is followed by a file path";
			case "file[]":
				return "This option is followed by a file path, and may be specified multiple times";
			case "string":
				return "This option is followed by a single string";
			case "string*":
			case "string[]":
				return "This option is followed by a single string, may be specified more than once.";
			case "boolean":
				return "This presence of this option turns this feature on.";
			case "list":
				return "This option is followed by a list.";
			case "integer":
				return "This option is followed by a integer value";
			case "real":
				return "This option is followed by a decimal value";
			case "date":
				return "This option is followed by a date value";
			case "datetime":
				return "This option is followed by a date value";
			case "time":
				return "This option is followed by a time value";
		}
		return "Unkown type: $type";
	}
	
	/**
	 * Output the usage information
	 *
	 * @param string $message
	 */
	function usage($message = null, array $arguments = array()) {
		if (is_array($message)) {
			$message = implode("\n", $message);
		}
		$message = map($message, $arguments);
		$maxlen = 0;
		$types = array();
		$commands = array();
		$aliases = arr::flip_multiple(arr::kprefix($this->option_chars, "-"));
		foreach ($this->option_types as $k => $type) {
			$cmd = "--$k" . arr::join_prefix(avalue($aliases, $k, array()), "|");
			switch ($type) {
				case "dir":
				case "dir+":
				case "dir[]":
					$cmd .= " dir";
					break;
				case "string":
					$cmd .= " string";
					break;
				case "string[]":
				case "string*":
					$cmd .= " string";
					break;
				case "list":
					$cmd .= " item1;item2;...";
					break;
				case "integer":
					$cmd .= " number";
					break;
				case "real":
					$cmd .= " real-number";
					break;
				case "path":
					$cmd .= " path";
					break;
				case "file":
				case "file[]":
					$cmd .= " file";
					break;
				case "boolean":
					break;
				default :
					$cmd .= " $type";
					break;
			}
			if ($k == "*" || $k == "+") {
				$cmd = "...";
			}
			$maxlen = max($maxlen, strlen($cmd));
			$commands[$k] = $cmd;
			$types[$type] = true;
		}
		if ($message) {
			$result[] = wordwrap($message, $this->wordwrap, "\n");
			$result[] = "";
		}
		$result[] = $this->program;
		$result[] = "";
		if (!$this->help) {
			$this->help = $this->doccomment_help();
		}
		if ($this->help) {
			$result[] = wordwrap($this->help, $this->wordwrap, "\n");
			$result[] = "";
		}
		
		$maxlen += 4;
		$wrap_len = $this->wordwrap - $maxlen - 1;
		foreach ($commands as $k => $cmd) {
			$help = explode("\n", wordwrap(avalue($this->option_help, $k, $this->default_help($this->option_types[$k])), $wrap_len, "\n"));
			$help = implode("\n" . str_repeat(" ", $maxlen + 1), $help);
			$result[] = $cmd . str_repeat(" ", $maxlen - strlen($cmd) + 1) . $help;
		}
		foreach (array_keys($types) as $type) {
			switch ($type) {
				case "list":
					$result[] = "";
					$result[] = "Lists are delimited by semicolons: item1;item2;item3";
					break;
			}
		}
		$this->error(implode("\n", $result) . "\n");
		exit(($message === null) ? 0 : 1);
	}
	
	/**
	 * Did errors occur?
	 *
	 * @return boolean
	 */
	function has_errors() {
		return count($this->errors) !== 0;
	}
	
	/**
	 * Return the errors
	 *
	 * @return array
	 */
	function errors() {
		return $this->errors;
	}
	
	/**
	 * Parse the option default values
	 *
	 * @param string $options
	 * @return array
	 */
	private function parse_option_defaults($options = false) {
		foreach ($this->option_types as $k => $t) {
			$newk = self::_option_key($k);
			switch (strtolower($t)) {
				case "boolean":
					$options[$newk] = to_bool(avalue($options, $k, false));
					break;
				default :
					$v = avalue($options, $k);
					if ($v !== null) {
						$options[$newk] = $v;
					}
					break;
			}
		}
		return $options;
	}
	
	/**
	 *
	 * @var boolean[severity]
	 */
	private static $severity_is_error = array(
		"emergency" => true,
		"alert" => true,
		"critical" => true,
		"error" => true
	);
	/**
	 * Log a message to output or stderr.
	 * Do not do anything if a theme is currently being rendered.
	 *
	 * @param string $message
	 * @param array $arguments
	 */
	public function log($message, array $arguments = array()) {
		if ($this->application->theme_current() !== null) {
			return;
		}
		$newline = to_bool(avalue($arguments, "newline", true));
		if (is_array($message)) {
			if (arr::is_list($message)) {
				foreach ($message as $m) {
					$this->log($m, $arguments);
				}
				return;
			}
			$message = Text::format_pairs($message);
		} else {
			$message = strval($message);
		}
		$message = rtrim(map($message, $arguments));
		$suffix = "";
		if ($newline && $message && $message[strlen($message) - 1] !== "\n") {
			$suffix = "\n";
		}
		$prefix = "";
		$severity = avalue($arguments, '_severity', avalue($arguments, 'severity'));
		if ($severity) {
			$prefix = strtoupper($severity) . ": ";
		}
		if ($this->has_option("prefix")) {
			$prefix .= $this->option("prefix") . " ";
		}
		if ($this->has_option("suffix")) {
			$suffix = " " . $this->option("suffix") . $suffix;
		}
		if (isset(self::$severity_is_error[$severity])) {
			fwrite(self::stderr(), $prefix . $message . $suffix);
			$this->errors[] = $message;
		} else {
			echo $prefix . implode("\n" . str_repeat(" ", strlen($prefix)), explode("\n", $message)) . $suffix;
			flush();
		}
	}
	
	/**
	 *
	 * @return string|NULL|resource
	 */
	private static function stderr() {
		if (defined("STDERR")) {
			return STDERR;
		}
		static $stderr = null;
		if ($stderr !== null) {
			return $stderr;
		}
		$stderr = fopen("php://stderr", "w");
		return $stderr;
	}
	/**
	 *
	 * @param string $message
	 * @param array $arguments
	 */
	function error($message, array $arguments = array()) {
		if (!$message) {
			return;
		}
		$this->log($message, array(
			"severity" => "error"
		) + $arguments);
	}
	
	/**
	 * Debug message, only when debugging is turned on
	 *
	 * @param string $message
	 */
	protected function debug_log($message, array $arguments = array()) {
		if ($this->option_bool('debug') || $this->debug) {
			$this->log($message, $arguments);
		}
	}
	
	/**
	 * Log messages to the logger at $level
	 *
	 * @param string $message
	 * @param array $arguments
	 * @param integer $level
	 */
	function verbose_log($message, array $arguments = array()) {
		if ($this->option_bool('verbose')) {
			$this->log($message, $arguments);
		}
	}
	
	/**
	 * Peek at the next argument to be processed
	 *
	 * @return string null
	 */
	protected function peek_arg() {
		return avalue($this->argv, 0);
	}
	
	/**
	 * Return original arguments passed to this command (not affected by parsing, etc)
	 *
	 * @return multitype:
	 */
	public function arguments() {
		return $this->arguments;
	}
	
	/**
	 * Retrieve remaining arguments to be processed, optionally deleting them
	 *
	 * @param string $clean
	 * @return array
	 */
	public function arguments_remaining($clean = false) {
		$argv = $this->argv;
		if ($clean) {
			$this->argv = array();
		}
		return $argv;
	}
	
	/**
	 * Is there an argument waiting to be processed?
	 *
	 * @return boolean
	 */
	protected function has_arg() {
		return count($this->argv) > 0;
	}
	
	/**
	 * Assumes "has_arg()" is true
	 *
	 * @param string $arg
	 *        	Argument name
	 *
	 * @return string
	 */
	protected function get_arg($arg) {
		if (count($this->argv) === 0) {
			$this->error("No argument parameter for $arg");
		}
		return array_shift($this->argv);
	}
	
	/**
	 * Parse command-line options for this command
	 */
	private function _parse_options() {
		$this->argv = $this->arguments;
		$optional_arguments = isset($this->option_types["*"]);
		$eatExtras = isset($this->option_types["+"]) || $optional_arguments;
		
		$option_values = array();
		while (($arg = array_shift($this->argv)) !== null) {
			if (is_array($arg)) {
				$this->set_option($arg);
				continue;
			}
			if (substr($arg, 0, 1) == "-") {
				$saveArg = $arg;
				if (strlen($arg) === 1) {
					break;
				}
				if ($arg[1] == "-") {
					$arg = substr($arg, 2);
					if ($arg === false) {
						break;
					}
				} else {
					$arg = substr($arg, 1);
					$argl = strlen($arg);
					if ($argl > 1) {
						// Break -abcd into -a -b -c -d
						for ($i = 0; $i < strlen($arg); $i++) {
							array_unshift($this->argv, "-" . $arg[$i]);
						}
						continue;
					} else {
						// Convert to a named argument
						$arg = avalue($this->option_chars, $arg);
					}
				}
				if (!array_key_exists($arg, $this->option_types)) {
					$this->usage("Unknown argument: $saveArg");
					array_unshift($this->argv, $saveArg);
					break;
				}
				
				$format = $this->option_types[$arg];
				$this->debug_log("Found arg \"$saveArg\" with format \"$format\"");
				switch (strtolower($this->option_types[$arg])) {
					case "boolean":
						$option_values[$arg] = true;
						$this->set_option($arg, !$this->option_bool($arg));
						$this->debug_log("Set $arg to " . ($this->option_bool($arg) ? "ON" : "off"));
						break;
					case "string":
						$param = $this->get_arg($arg);
						if ($param !== null) {
							$option_values[$arg] = true;
							$this->set_option($arg, $param);
							$this->debug_log("Set $arg to \"$param\"");
						}
						break;
					case "string[]":
					case "string*":
						$param = $this->get_arg($arg);
						if ($param !== null) {
							$option_values[$arg] = true;
							$this->option_append_list($arg, $param);
							$this->debug_log("Added $arg to \"$param\"");
						}
						break;
					case "integer":
						$param = $this->get_arg($arg);
						if ($param !== null) {
							if (!is_numeric($param)) {
								$this->error("Integer argument $saveArg not followed by number");
							} else {
								$param = intval($param);
								$option_values[$arg] = true;
								$this->set_option($arg, $param);
								$this->debug_log("Set $arg to $param");
							}
						}
						break;
					case "list":
						$param = $this->get_arg($arg);
						if ($param !== null) {
							$option_values[$arg] = true;
							$this->set_option($arg, to_list($param, array()));
							$this->debug_log("Set $arg to list: $param");
						}
						break;
					case "dir":
						$param = $this->get_arg($arg);
						if ($param !== null) {
							if (!is_dir($param)) {
								$this->error("Argument $arg $param is not a directory.");
							} else {
								$option_values[$arg] = true;
								$this->set_option($arg, $param);
								$this->debug_log("Set directory $arg to $param");
							}
						}
						break;
					case "dir+":
					case "dir[]":
						$param = $this->get_arg($arg);
						if ($param !== null) {
							if (!is_dir($param)) {
								$this->error("Argument $arg $param is not a directory.");
							} else {
								$option_values[$arg] = true;
								$this->option_append_list($arg, $param);
								$this->debug_log("Added direcory $arg to list: $param");
							}
						}
						break;
					case "file":
						$param = $this->get_arg($arg);
						if ($param !== null) {
							if (!is_file($param)) {
								$this->error("Argument $arg $param is not a file.");
							} else {
								$option_values[$arg] = true;
								$this->set_option($arg, $param);
								$this->debug_log("Set file $arg to file: $param");
							}
						}
						break;
					case "file+":
					case "file[]":
						$param = $this->get_arg($arg);
						if ($param !== null) {
							if (!is_file($param)) {
								$this->error("Argument $arg $param is not a file.");
							} else {
								$option_values[$arg] = true;
								$this->option_append_list($arg, $param);
								$this->debug_log("Added file $arg to list: $param");
							}
						}
						break;
					case "datetime":
						$param = $this->get_arg($arg);
						if ($param !== null) {
							$option_values[$arg] = true;
							$param = $this->arg_to_DateTime($param);
							$this->set_option($arg, $param);
							$this->debug_log("Added datetime $arg: $param");
						}
						break;
					case "date":
						$param = $this->get_arg($arg);
						if ($param !== null) {
							$option_values[$arg] = true;
							$param = $this->arg_to_Date($param);
							$this->set_option($arg, $param);
							$this->debug_log("Added date $arg: $param");
						}
						break;
					default :
						if (!$this->parse_argument($arg, $this->option_types[$arg])) {
							$this->error("Unknown argument type " . $this->option_types[$arg]);
						}
						break;
				}
			} else {
				$this->debug_log("Stopping parsing at $arg (not a switch, shifting back into stack)");
				array_unshift($this->argv, $arg);
				break;
			}
		}
		
		if ($eatExtras) {
			if (count($this->argv) === 0) {
				if (!$optional_arguments) {
					$this->error("No arguments supplied");
				}
			}
		} else if (count($this->argv) !== 0 && !$optional_arguments) {
			if ($this->option_bool("error_unhandled_arguments")) {
				$this->error("Unhandled arguments starting at " . $this->argv[0]);
			}
		}
		
		$this->option_values = $this->options_include(array_keys($option_values));
	}
	
	/**
	 * Quote a variable for use in the shell
	 *
	 * @param string $var
	 * @return string
	 */
	public static function shell_quote($var) {
		return '"' . str_replace('"', '\"', $var) . '"';
	}
	private static function has_readline() {
		return function_exists('readline');
	}
	private function _init_history() {
		if ($this->history_file !== null) {
			// Have history file and is open for writing
			return null;
		}
		if ($this->history_file_path === null) {
			// No history file specified, no-op
			return null;
		}
		if (is_file($this->history_file_path) && $this->has_readline()) {
			foreach (File::lines($this->history_file_path) as $line) {
				readline_add_history($line);
			}
		}
		$this->history_file = fopen($this->history_file_path, "a");
	}
	public function default_completion_function() {
		return $this->completions;
	}
	protected function completion_function($function = null) {
		if ($this->has_readline()) {
			if ($function === null) {
				$function = __CLASS__ . "::default_completion_function";
			}
			readline_completion_function($function);
		}
	}
	public function readline($prompt, $default = null) {
		if ($this->has_readline()) {
			$result = readline($prompt);
			if ($result === false) {
				echo "\rexit " . str_repeat(" ", 80) . "\n";
				return null;
			}
			if (!empty($result)) {
				readline_add_history($result);
			}
		} else {
			echo $prompt;
			$result = fgets(STDIN);
			if (feof(STDIN)) {
				return null;
			}
		}
		$command = rtrim($result, "\n\r");
		if (empty($command)) {
			return $command;
		}
		if ($this->history_file) {
			fwrite($this->history_file, $command . "\n");
		}
		return $command;
	}
	
	/**
	 * Prompt for arbitrary input
	 *
	 * @param string $message
	 * @param string $default
	 * @return string NULL
	 */
	public function prompt($message, $default = null) {
		$this->_init_history();
		while (true) {
			$prompt = rtrim($message) . " ";
			if ($default) {
				$prompt .= "(default: $default) ";
			}
			$result = $this->readline($prompt);
			if ($result === "quit" || $result === "exit") {
				break;
			}
			if ($result === null) {
				return $default;
			}
			if ($result !== "" && $result !== null & $result !== false) {
				return $result;
			}
			if ($default !== null) {
				return $default;
			}
		}
		return null;
	}
	
	/**
	 * Prompt yes or no
	 *
	 * @param string $message
	 * @param boolean $default
	 * @return boolean
	 */
	public function prompt_yes_no($message, $default = true) {
		if ($this->option_bool("yes")) {
			return true;
		}
		if ($this->option_bool("no")) {
			return false;
		}
		do {
			echo rtrim($message) . " " . ($default === null ? "(y/n)" : ($default ? "(Y/n)" : "(y/N)")) . " ";
			$this->completions = ($default === null ? array(
				"yes",
				"no"
			) : ($default ? array(
				"yes",
				"no"
			) : array(
				"no",
				"yes"
			)));
			$result = trim(fgets(STDIN));
			$result = ($result === "") ? $default : to_bool($result, null);
		} while ($result === null);
		return $result;
	}
	
	/**
	 * Execute a shell command - Danger: security implications.
	 * Sanitizes input for the shell.
	 *
	 * @param string $command
	 * @throws Exception_Command
	 * @return array
	 */
	protected function exec($command) {
		global $zesk;
		/* @var $zesk Kernel */
		$args = func_get_args();
		array_shift($args);
		if (count($args) === 1 && is_array($args[0])) {
			$args = $args[0];
		}
		return $zesk->process->execute_arguments($command, $args);
	}
	
	/**
	 * Run a zesk command using the CLI
	 *
	 * @param string $command
	 * @param array $arguments
	 */
	protected function zesk_cli($command, array $arguments = array()) {
		$app = $this->application;
		$zesk_bin = $app->zesk_root("bin/zesk.sh");
<<<<<<< HEAD
		return $zesk->process->execute_arguments("$zesk_bin --search {app_root} $command", array(
			"app_root" => $app->path()
=======
		return $app->process->execute_arguments("$zesk_bin --search {app_root} $command", array(
			"app_root" => $app->application_root()
>>>>>>> e1b36a46
		) + $arguments);
	}
	
	/**
	 * Execute a shell command and output to STDOUT - Danger: security implications.
	 * Sanitizes input for the shell.
	 *
	 * @param string $command
	 * @throws Exception_Command
	 * @return array
	 */
	protected function passthru($command) {
		global $zesk;
		/* @var $zesk Kernel */
		$args = func_get_args();
		array_shift($args);
		return $zesk->process->execute_arguments($command, $args, true);
	}
	
	/**
	 * Main entry point for running a command
	 *
	 * @return numeric
	 */
	final function go() {
		self::$commands[] = $this;
		$this->application->modules->load($this->load_modules);
		$this->call_hook("run_before");
		if ($this->has_errors()) {
			$this->usage();
		}
		try {
			$result = $this->run();
		} catch (Exception $e) {
			$this->error("Exception thrown by command {class} : {exception_class} {message}\n{backtrace-4}", array(
				"class" => get_class($this),
				"exception_class" => get_class($e),
				"message" => $e->getMessage(),
				"backtrace" => $e->getTraceAsString(),
				"backtrace-4" => Text::head($e->getTraceAsString(), 6)
			));
			$this->application->hooks->call("exception", $e);
			if ($this->option_bool('debug', $this->application->development())) {
				$this->error($e->getTraceAsString());
			}
			$code = intval($e->getCode());
			return ($code === 0) ? -1 : $code;
		}
		$result = $this->call_hook_arguments("run_after", array(
			$result
		), $result);
		if ($result === true) {
			$result = 0;
		} else if ($result === false) {
			$result = -1;
		}
		assert(count(self::$commands) > 0);
		array_pop(self::$commands);
		return $result;
	}
	
	/**
	 * Is a command running?
	 *
	 * @return Command
	 */
	public static function running() {
		return last(self::$commands);
	}
	
	/**
	 *
	 * @param string $content
	 * @param string $format
	 * @param string $default_format
	 * @return void|boolean
	 */
	public function render_format($content, $format = null, $default_format = "text") {
		if ($format === null) {
			$format = $this->option('format', $default_format);
		}
		switch ($format) {
			case "html":
				echo $this->application->theme("dl", $content);
				return;
			case "php":
				echo PHP::dump($content);
				return;
			case "serialize":
				echo serialize($content);
				return;
			case "json":
				echo json_encode($content, JSON_PRETTY_PRINT);
				return;
			case "text":
				echo Text::format_pairs($content);
				break;
			default :
				$this->error("Unknown format: {format}", array(
					"format" => $format
				));
				return false;
		}
		return true;
	}
	
	/**
	 * Add help from the doccomment.
	 * One place for docs is preferred. May not work with eaccelerator, etc.
	 *
	 * @return NULL|string
	 */
	private function doccomment_help() {
		$refl = new \ReflectionClass(get_class($this));
		$comment = $refl->getDocComment();
		$parsed = DocComment::parse($comment);
		if (!$parsed) {
			return null;
		}
		return implode("\n", arr::clean(array(
			aevalue($parsed, 'desc'),
			aevalue($parsed, "description")
		)));
	}
	/**
	 * Main run code
	 */
	abstract protected function run();
}<|MERGE_RESOLUTION|>--- conflicted
+++ resolved
@@ -14,69 +14,69 @@
  * @author kent
  */
 abstract class Command extends Hookable implements Logger\Handler {
-	
+
 	/**
 	 *
 	 * @var integer
 	 */
 	protected $wordwrap = 120;
-	
+
 	/**
 	 * Application running this command
-	 * 
+	 *
 	 * @deprecated 2017-10
 	 * @var Kernel
 	 */
 	protected $zesk = null;
-	
+
 	/**
 	 * Application running this command
 	 *
 	 * @var Application
 	 */
 	public $application = null;
-	
+
 	/**
 	 * Set to true in subclasses to skip Application configuration until ->go
 	 *
 	 * @var boolean
 	 */
 	public $has_configuration = false;
-	
+
 	/**
 	 *
 	 * @var string
 	 */
 	private $program;
-	
+
 	/**
 	 * Original arguments passed to command, unchanged, unedited.
 	 *
 	 * @var array
 	 */
 	private $arguments = array();
-	
+
 	/**
 	 * errors encountered during command processing.
 	 *
 	 * @var array
 	 */
 	private $errors = array();
-	
+
 	/**
 	 * Help string
 	 *
 	 * @var string
 	 */
 	protected $help = null;
-	
+
 	/**
 	 * Debugging enabled for this command
 	 *
 	 * @var boolean
 	 */
 	protected $debug = false;
-	
+
 	/**
 	 * Current state of the argument parsing.
 	 * Should be modified by subclasses when parsing custom arguments
@@ -84,7 +84,7 @@
 	 * @var array
 	 */
 	protected $argv;
-	
+
 	/**
 	 * Array of character => option name
 	 *
@@ -93,89 +93,89 @@
 	 * @var array
 	 */
 	protected $option_chars = array();
-	
+
 	/**
 	 * Array of option name => option type
 	 *
 	 * @var array
 	 */
 	protected $option_types = array();
-	
+
 	/**
 	 * Array of option name => option default value
 	 *
 	 * @var array
 	 */
 	protected $option_defaults = array();
-	
+
 	/**
 	 * Array of option name => value as passed and parsed on the command line
 	 *
 	 * @var array
 	 */
 	protected $option_values = array();
-	
+
 	/**
 	 * Array of option name => option help string
 	 *
 	 * @var array
 	 */
 	protected $option_help = array();
-	
+
 	/**
 	 * File name of the configuration file for this command (if any)
 	 *
 	 * @var string
 	 */
 	protected $config = null;
-	
+
 	/**
 	 * Configuration for this command (if any)
 	 *
 	 * @var array
 	 */
 	protected $configuration = array();
-	
+
 	/**
 	 * Running commands (currently)
 	 *
 	 * @var array of Command
 	 */
 	static $commands = array();
-	
+
 	/**
 	 * Path for the history file for ->prompt (set in subclasses to keep history)
 	 *
 	 * @var string
 	 */
 	protected $history_file_path = null;
-	
+
 	/**
 	 *
 	 * @var resource
 	 */
 	private $history_file = null;
-	
+
 	/**
 	 * Autocomplete possibilities - set before prompt for default behavior
 	 *
 	 * $var array
 	 */
 	protected $completions = array();
-	
+
 	/**
 	 * Load these modules prior to running command
 	 *
 	 * $var array
 	 */
 	protected $load_modules = array();
-	
+
 	/**
 	 *
 	 * @var array
 	 */
 	protected $register_classes = array();
-	
+
 	/**
 	 * Create a new Command.
 	 * Command line arguments can be passed in. If null, uses command-line arguments from
@@ -185,18 +185,18 @@
 	 */
 	function __construct(Application $application, $argv = null, array $options = array()) {
 		parent::__construct($application, $options);
-		
+
 		if ($argv === null) {
 			$argv = avalue($_SERVER, 'argv', null);
 		}
 		$this->option_types = $this->optFormat();
 		$this->option_defaults = $this->optDefaults();
 		$this->option_help = $this->optHelp();
-		
+
 		$defaults = $this->parse_option_defaults($this->option_defaults);
-		
+
 		$this->set_option($defaults, null, false);
-		
+
 		if (is_array($argv) || $application->console()) {
 			$this->program = array_shift($argv);
 			$this->arguments = $argv;
@@ -208,13 +208,13 @@
 				$this->argv[] = "--$k=$v";
 			}
 		}
-		
+
 		$this->initialize();
-		
+
 		$this->application->register_class($this->register_classes);
-		
+
 		$this->_parse_options();
-		
+
 		if ($this->debug) {
 			$application->logger->debug("{class}({args})", array(
 				"class" => get_class($this),
@@ -223,32 +223,30 @@
 		}
 		$application->console(true);
 		$application->zesk->newline = "\n"; // TODO Something better
-		
+
 		if ($this->has_errors()) {
 			$this->usage(implode("\n", $this->errors()));
 			exit(1);
 		}
 	}
-	
+
 	/**
 	 *
 	 * @return string[]|NULL[]
 	 */
-	private static function configuration_path() {
-		global $zesk;
-		/* @var $zesk Kernel */
+	private function configuration_path() {
 		$paths = array();
-		if (is_dir(($path = $zesk->paths->application('etc')))) {
+		if (is_dir(($path = $this->application->path('etc')))) {
 			$paths[] = $path;
 		}
-		$uid_path = $zesk->paths->uid();
+		$uid_path = $this->application->paths->uid();
 		if ($uid_path) {
 			$paths[] = $uid_path;
 		}
 		$paths[] = "/etc/zesk";
 		return $paths;
 	}
-	
+
 	/**
 	 * Load command options from a configuration file.
 	 *
@@ -272,7 +270,7 @@
 		}
 		return $result;
 	}
-	
+
 	/**
 	 * Retrieve the full path of the default configuration file, using user and system configuration
 	 * paths.
@@ -281,18 +279,18 @@
 	 *        	Name of the configuration file we're looking for (e.g. update)
 	 * @return string First path found, or null if not found
 	 */
-	public static function default_configuration_file($name) {
-		$path = self::configuration_path();
+	public function default_configuration_file($name) {
+		$path = $this->configuration_path();
 		return File::find_first($path, $name . ".conf");
 	}
-	
+
 	/**
 	 * Load global values which affect the operation of this command
 	 */
 	protected function hook_construct() {
 		$this->debug = $this->option('debug', $this->debug);
 	}
-	
+
 	/**
 	 * Load a configuration file for this command
 	 *
@@ -302,14 +300,14 @@
 	 */
 	protected function configure($name, $create = false) {
 		$configure_options = $this->_configuration_config($name);
-		
+
 		// Load global include
 		$app = $this->application;
 		$app->configure_include($configure_options['file']);
 		$app->configure_include_path($configure_options['path']);
-		
+
 		$this->configuration = $app->reconfigure();
-		
+
 		$this->inherit_global_options($this->application);
 		$this->config = $config = $configure_options['default'];
 		$config_settings = null;
@@ -347,7 +345,7 @@
 		$app->configured();
 		return $config;
 	}
-	
+
 	/**
 	 * Save new configuration settings in file
 	 *
@@ -369,7 +367,7 @@
 		$editor = Configuration_Parser::factory(File::extension($config), "")->editor($contents);
 		return File::put($config, $editor->edit($edits));
 	}
-	
+
 	/**
 	 *
 	 * {@inheritdoc}
@@ -381,19 +379,19 @@
 			$this->program
 		), $this->arguments));
 	}
-	
+
 	/**
 	 */
 	protected function initialize() {
 	}
-	
+
 	/**
 	 * Old-school way to supply options
 	 */
 	protected function optHelp() {
 		return $this->option_help;
 	}
-	
+
 	/**
 	 * Old-school way to supply options
 	 */
@@ -418,7 +416,7 @@
 		}
 		return new Date($arg);
 	}
-	
+
 	/**
 	 *
 	 * @param unknown $type
@@ -457,7 +455,7 @@
 		}
 		return "Unkown type: $type";
 	}
-	
+
 	/**
 	 * Output the usage information
 	 *
@@ -529,7 +527,7 @@
 			$result[] = wordwrap($this->help, $this->wordwrap, "\n");
 			$result[] = "";
 		}
-		
+
 		$maxlen += 4;
 		$wrap_len = $this->wordwrap - $maxlen - 1;
 		foreach ($commands as $k => $cmd) {
@@ -548,7 +546,7 @@
 		$this->error(implode("\n", $result) . "\n");
 		exit(($message === null) ? 0 : 1);
 	}
-	
+
 	/**
 	 * Did errors occur?
 	 *
@@ -557,7 +555,7 @@
 	function has_errors() {
 		return count($this->errors) !== 0;
 	}
-	
+
 	/**
 	 * Return the errors
 	 *
@@ -566,7 +564,7 @@
 	function errors() {
 		return $this->errors;
 	}
-	
+
 	/**
 	 * Parse the option default values
 	 *
@@ -590,7 +588,7 @@
 		}
 		return $options;
 	}
-	
+
 	/**
 	 *
 	 * @var boolean[severity]
@@ -648,7 +646,7 @@
 			flush();
 		}
 	}
-	
+
 	/**
 	 *
 	 * @return string|NULL|resource
@@ -677,7 +675,7 @@
 			"severity" => "error"
 		) + $arguments);
 	}
-	
+
 	/**
 	 * Debug message, only when debugging is turned on
 	 *
@@ -688,7 +686,7 @@
 			$this->log($message, $arguments);
 		}
 	}
-	
+
 	/**
 	 * Log messages to the logger at $level
 	 *
@@ -701,7 +699,7 @@
 			$this->log($message, $arguments);
 		}
 	}
-	
+
 	/**
 	 * Peek at the next argument to be processed
 	 *
@@ -710,7 +708,7 @@
 	protected function peek_arg() {
 		return avalue($this->argv, 0);
 	}
-	
+
 	/**
 	 * Return original arguments passed to this command (not affected by parsing, etc)
 	 *
@@ -719,7 +717,7 @@
 	public function arguments() {
 		return $this->arguments;
 	}
-	
+
 	/**
 	 * Retrieve remaining arguments to be processed, optionally deleting them
 	 *
@@ -733,7 +731,7 @@
 		}
 		return $argv;
 	}
-	
+
 	/**
 	 * Is there an argument waiting to be processed?
 	 *
@@ -742,7 +740,7 @@
 	protected function has_arg() {
 		return count($this->argv) > 0;
 	}
-	
+
 	/**
 	 * Assumes "has_arg()" is true
 	 *
@@ -757,7 +755,7 @@
 		}
 		return array_shift($this->argv);
 	}
-	
+
 	/**
 	 * Parse command-line options for this command
 	 */
@@ -765,7 +763,7 @@
 		$this->argv = $this->arguments;
 		$optional_arguments = isset($this->option_types["*"]);
 		$eatExtras = isset($this->option_types["+"]) || $optional_arguments;
-		
+
 		$option_values = array();
 		while (($arg = array_shift($this->argv)) !== null) {
 			if (is_array($arg)) {
@@ -801,7 +799,7 @@
 					array_unshift($this->argv, $saveArg);
 					break;
 				}
-				
+
 				$format = $this->option_types[$arg];
 				$this->debug_log("Found arg \"$saveArg\" with format \"$format\"");
 				switch (strtolower($this->option_types[$arg])) {
@@ -928,7 +926,7 @@
 				break;
 			}
 		}
-		
+
 		if ($eatExtras) {
 			if (count($this->argv) === 0) {
 				if (!$optional_arguments) {
@@ -940,10 +938,10 @@
 				$this->error("Unhandled arguments starting at " . $this->argv[0]);
 			}
 		}
-		
+
 		$this->option_values = $this->options_include(array_keys($option_values));
 	}
-	
+
 	/**
 	 * Quote a variable for use in the shell
 	 *
@@ -1009,7 +1007,7 @@
 		}
 		return $command;
 	}
-	
+
 	/**
 	 * Prompt for arbitrary input
 	 *
@@ -1040,7 +1038,7 @@
 		}
 		return null;
 	}
-	
+
 	/**
 	 * Prompt yes or no
 	 *
@@ -1072,7 +1070,7 @@
 		} while ($result === null);
 		return $result;
 	}
-	
+
 	/**
 	 * Execute a shell command - Danger: security implications.
 	 * Sanitizes input for the shell.
@@ -1091,7 +1089,7 @@
 		}
 		return $zesk->process->execute_arguments($command, $args);
 	}
-	
+
 	/**
 	 * Run a zesk command using the CLI
 	 *
@@ -1101,16 +1099,11 @@
 	protected function zesk_cli($command, array $arguments = array()) {
 		$app = $this->application;
 		$zesk_bin = $app->zesk_root("bin/zesk.sh");
-<<<<<<< HEAD
-		return $zesk->process->execute_arguments("$zesk_bin --search {app_root} $command", array(
+		return $app->process->execute_arguments("$zesk_bin --search {app_root} $command", array(
 			"app_root" => $app->path()
-=======
-		return $app->process->execute_arguments("$zesk_bin --search {app_root} $command", array(
-			"app_root" => $app->application_root()
->>>>>>> e1b36a46
 		) + $arguments);
 	}
-	
+
 	/**
 	 * Execute a shell command and output to STDOUT - Danger: security implications.
 	 * Sanitizes input for the shell.
@@ -1120,13 +1113,11 @@
 	 * @return array
 	 */
 	protected function passthru($command) {
-		global $zesk;
-		/* @var $zesk Kernel */
 		$args = func_get_args();
 		array_shift($args);
-		return $zesk->process->execute_arguments($command, $args, true);
-	}
-	
+		return $this->application->process->execute_arguments($command, $args, true);
+	}
+
 	/**
 	 * Main entry point for running a command
 	 *
@@ -1168,7 +1159,7 @@
 		array_pop(self::$commands);
 		return $result;
 	}
-	
+
 	/**
 	 * Is a command running?
 	 *
@@ -1177,7 +1168,7 @@
 	public static function running() {
 		return last(self::$commands);
 	}
-	
+
 	/**
 	 *
 	 * @param string $content
@@ -1213,7 +1204,7 @@
 		}
 		return true;
 	}
-	
+
 	/**
 	 * Add help from the doccomment.
 	 * One place for docs is preferred. May not work with eaccelerator, etc.
