<?php

/**
 * $URL: https://code.marketacumen.com/zesk/trunk/classes/Application.php $
 * @package zesk
 * @subpackage core
 * @author $Author: kent $
 * @copyright Copyright &copy; 2011, Market Acumen, Inc.
 *            Created on Mon,Aug 1, 11 at 5:06 PM
 */
namespace zesk;

use Psr\Cache\CacheItemPoolInterface;

/**
 * Core web application object for Zesk.
 * If you're doing something useful, it's probably a simple application.
 *
 * @author kent
 *
 */
class Application extends Hookable implements Interface_Theme {

	/**
	 * Equivalent of zesk()
	 *
	 * @var Kernel
	 */
	public $zesk = null;

	/**
	 * Inherited directly from zesk().
	 * Do not edit the value here.
	 *
	 * @var Paths
	 */
	public $paths = null;

	/**
	 * Inherited directly from zesk().
	 * Do not edit.
	 *
	 * @var Hooks
	 */
	public $hooks = null;

	/**
	 * Inherited directly from zesk().
	 * Do not edit.
	 *
	 * @var Autoloader
	 */
	public $autoloader = null;

	/**
	 * Inherited directly from zesk().
	 * Do not edit.
	 *
	 * @var CacheItemPoolInterface
	 */
	public $cache = null;

	/**
	 * Inherited directly from zesk().
	 * Do not edit.
	 *
	 * @var Configuration
	 */
	public $configuration = null;

	/**
	 *
	 * @var Configuration_Loader
	 */
	public $loader = null;
	/**
	 * Inherited directly from zesk().
	 * Do not edit.
	 *
	 * @var Logger
	 */
	public $logger = null;

	/**
	 * Inherited directly from zesk().
	 * Do not edit.
	 *
	 * @var Classes
	 */
	public $classes = array();

	/**
	 * Inherited directly from zesk().
	 * Do not edit.
	 *
	 * @var Objects
	 */
	public $objects = null;

	/**
	 * Inherited directly from zesk().
	 * Do not edit.
	 *
	 * @var Process
	 */
	public $process = null;

	/**
	 *
	 * @var Command
	 */
	public $command = null;

	/**
	 *
	 * @var Request
	 */
	public $request = null;

	/**
	 *
	 * @var Router
	 */
	public $router = null;

	/**
	 *
	 * @var Route
	 */
	public $route = null;

	/**
	 *
	 * @var Response_Text_HTML
	 */
	public $response = null;

	/**
	 * List of search paths to find modules for loading
	 *
	 * @var string[]
	 */
	private $module_path = array();

	/**
	 * Modules object interface
	 *
	 * @var Modules
	 */
	public $modules = null;

	/**
	 * Array of external modules to load
	 *
	 * @var string[]
	 * @see $this->load_modules
	 */
	protected $load_modules = array();

	/**
	 * Array of parent => child mappings for object creation/instantiation.
	 *
	 * Allows you to set your own user class which extends \zesk\User, for example.
	 *
	 * @var array
	 */
	protected $object_aliases = array();

	/**
	 *
	 * @var array
	 */
	protected $class_cache = array();

	/**
	 * File where the application class resides.
	 * Override this in subclasses with
	 * public $file = __FILE__;
	 *
	 * @var string
	 */
	public $file = null;

	/**
	 *
	 * @var Interface_Session
	 */
	public $session = null;

	/**
	 *
	 * @var User
	 */
	public $user = null;

	/**
	 * Variables for templates
	 *
	 * @var unknown_type
	 */
	private $variables = array();

	/**
	 * Array of classes to register hooks automatically
	 *
	 * @var array of string
	 */
	protected $register_hooks = array();

	/**
	 * Array of starting list of Objects which are a part of this application.
	 * Used to sync schema and generate dependency classes.
	 *
	 *
	 * @var array of string
	 */
	protected $object_classes = array();

	/**
	 * Configuration files to include
	 *
	 * @var array of string
	 */
	protected $includes = array();

	/**
	 * Configuration file paths to search
	 *
	 * @var array of string
	 */
	protected $include_paths = array();

	/**
	 * Configuration options
	 *
	 * @var array
	 */
	static $configuration_options = null;

	/**
	 * Configuration options
	 *
	 * @var array
	 */
	protected $template_variables = array();

	/**
	 * Zesk Command paths for loading zesk-command.php commands
	 *
	 * @var array
	 */
	protected $zesk_command_path = array();

	/**
	 * Paths to search for themes
	 *
	 * @var string $theme_path
	 */
	protected $theme_path = array();

	/**
	 * Paths to search for shared content
	 *
	 * @var string[]
	 */
	protected $share_path = array();

	/**
	 *
	 * @var string
	 */
	protected $cache_path = null;

	/**
	 *
	 * @var string
	 */
	private $document = null;
	/**
	 *
	 * @var string
	 */
	private $document_prefix = '';

	/**
	 *
	 * @var string
	 */
	private $document_cache = null;

	/**
	 * Top template
	 *
	 * @var Template
	 */
	public $template = null;

	/**
	 * Template stack
	 *
	 * @var Template_Stack
	 */
	public $template_stack = null;

	/**
	 *
	 * @var string[]
	 */
	private $theme_stack = array();

	/**
	 * Boolean
	 *
	 * @var boolean
	 */
	private $configured_was_run = false;

	/**
	 *
	 * @var array:string
	 */
	private $content_recursion = false;

	/**
	 *
	 * @param unknown $options
	 */
	public function __construct(Kernel $zesk, $options = null) {
		$this->_initialize($zesk, $options);
	}

	/**
	 *
	 * @param array $options
	 * @throws Exception_Unimplemented
	 */
	protected function _initialize(Kernel $zesk, $options = null) {
		$this->zesk = $zesk;
		$this->paths = $zesk->paths;
		$this->hooks = $zesk->hooks;
		$this->autoloader = $zesk->autoloader;
		$this->configuration = $zesk->configuration;
		$this->cache = $zesk->cache;
		$this->logger = $zesk->logger;
		$this->classes = $zesk->classes;
		$this->objects = $zesk->objects;
		$this->process = $zesk->process;

		$this->module_path = array();
		$this->zesk_command_path = array();
		$this->theme_path = array();
		$this->share_path = array();
		$this->cache_path = null;
		$this->document = null;
		$this->document_prefix = '';
		$this->document_cache = null;
		$this->template_stack = null;
		$this->template = null;
		$this->theme_stack = null;
		$this->configured_was_run = false;

		$this->command = null;
		$this->request = null;
		$this->router = null;
		$this->route = null;
		$this->response = null;
		$this->session = null;

		$this->class_cache = array();

		// $this->load_modules is set in subclasses
		// $this->object_aliases is set in subclasses
		// $this->file is set in subclasses
		// $this->variables is set in subclasses
		// $this->register_hooks is set in subclasses
		// $this->object_classes is set in subclasses
		//

		// $this->includes is set in subclasses?
		// $this->include_paths is set in subclasses?
		// $this->template_variables is set in application itself?
		$this->template_variables = array();

		foreach ($this->object_aliases as $requested => $resolved) {
			$this->objects->map($requested, $resolved);
		}

		parent::__construct($options);

		$this->_init_document_root();

		$this->zesk_command_path = array(
			ZESK_ROOT . 'command' => 'zesk\Command_'
		);
		if (is_array($this->modules)) {
			throw new Exception_Unimplemented("Application::\$modules no longer supported");
		}

		$this->module_path($this->path_module_default());

		$this->modules = new Modules($this);

		$this->template_stack = new Template_Stack();
		$this->template = new Template($this);
		$this->template_stack->push($this->template);
		$this->theme_stack = array();

		$this->theme_path($this->path_theme_default());
		$this->share_path($this->path_share_default(), 'zesk');
	}

	/**
	 *
	 * @return string
	 */
	private function path_module_default() {
		return $this->paths->zesk('modules');
	}

	/**
	 *
	 * @return string
	 */
	private function path_theme_default() {
		global $zesk;
		/* @var $zesk Kernel */
		return $zesk->paths->zesk('theme');
	}

	/**
	 *
	 * @return string
	 */
	private function path_share_default() {
		global $zesk;
		/* @var $zesk Kernel */
		return $zesk->paths->zesk('share');
	}

	/**
	 * Clone application
	 */
	protected function __clone() {
		if ($this->request) {
			$this->request = clone $this->request;
		}
		if ($this->response) {
			$this->response = clone $this->response;
		}
		if ($this->router) {
			$this->router = clone $this->router;
		}
		if ($this->route) {
			$this->route = clone $this->route;
		}
		if ($this->template) {
			$this->template = clone $this->template;
		}
		if ($this->template_stack) {
			$this->template_stack = clone $this->template_stack;
		}
	}

	/**
	 * Override in subclasses if it is stored in a different way.
	 *
	 * @return mixed|string|array
	 */
	public function version() {
		return $this->option("version");
	}

	/**
	 * Getter/setter to configure a file name to load (from path)
	 *
	 * @param mixed $includes
	 * @return Application
	 */
	final public function configure_include($includes = null) {
		if ($includes === null) {
			return $this->includes;
		}
		$includes = to_list($includes);
		foreach ($includes as $include) {
			$this->includes[$include] = $include;
		}
		return $this;
	}

	/**
	 * Add a path to load configuration files from, or return currentl path list
	 *
	 * @param string $path
	 * @return Application|array
	 */
	final public function configure_include_path($path = null) {
		if ($path === null) {
			return $this->include_paths;
		}
		foreach (to_list($path) as $path) {
			if (!is_dir($path)) {
				$this->logger->error("{class}::{method}: {path} is not a valid directory, ignoring", array(
					"path" => $path,
					"class" => get_class($this),
					"method" => __METHOD__
				));
				continue;
			}
			$this->include_paths[$path] = $path;
		}
		return $this;
	}

	/**
	 * Loads a bunch of configuration files, in the following order:
	 * 1.
	 * application.conf
	 * 2. APPLICATION_NAME.conf
	 * 3. uname.conf
	 * Configuration files are simple bash-style NAME=VALUE files with a few features:
	 * - You can use variables in values, like ${FOO} or $FOO; once loaded, the variable is replaced
	 * and no longer part
	 * of the value.
	 * - Values are unquoted automatically, and assumed to be strings
	 * - Unquoted values are coerced to an internal PHP type, if possible
	 * - Loads from the list of ZESK_CONFIG_PATH global
	 * - Loads the files defined in ZESK_CONFIG_FILE global
	 * - If ZESK_CONFIG_PATH changes or INCLUDE changes in a configuration file load sequence, it
	 * continues to load
	 */
	final public function configure(array $options = array()) {
		if (self::$configuration_options !== null) {
			$this->logger->warning("Reconfiguring application {class}", array(
				"class" => get_class($this)
			));
		}
		$this->configuration->deprecated("Application::configure_options", __CLASS__ . "::configure_options");
		self::$configuration_options = $options + to_array($this->configuration->path(__CLASS__)->configure_options);
		$this->_configure(self::$configuration_options);
		return $this;
	}

	/**
	 * Run preconfiguration setup
	 */
	protected function preconfigure(array $options) {
		return $options;
	}

	/**
	 * Run post configuration setup
	 */
	protected function postconfigure() {
	}

	/**
	 * Load configuration files
	 *
	 * @param array $options
	 */
	private function _configure_files(array $options) {
		$configuration = $this->configuration;

		/* @var $zesk Kernel */
		if (count($this->includes) === 0 || array_key_exists('file', $options)) {
			$this->configure_include(avalue($options, 'file', $this->default_includes()));
		}
		if (count($this->include_paths) === 0 || array_key_exists('path', $options)) {
			$this->configure_include_path(avalue($options, 'path', $this->default_include_path()));
		}
		$this->loader = new Configuration_Loader($this->include_paths, $this->includes, new Adapter_Settings_Configuration($configuration));

		$this->loader->load();

		$configuration->deprecated("host_aliases");
		$configuration->deprecated(__CLASS__ . "::host_aliases");
		$configuration->deprecated("maintenance_file");
	}

	/**
	 * Complete configuration process
	 *
	 * @param array $options
	 * @return number
	 */
	private function _configure(array $options) {
		$skip_configured_hook = avalue($options, 'skip_configured', false);

		// Load hooks
		$this->hooks->register_class(array(
			"zesk\\Cache",
			"zesk\\Database",
			"zesk\\Settings"
		));
		$this->hooks->register_class($this->register_hooks);

		$this->call_hook('configure');

		$this->configure_cache_paths(); // Initial cache paths are set up

		$new_options = $this->preconfigure($options);
		if (is_array($new_options)) {
			$options = $new_options;
		}

		$profile = false;
		if ($profile) {
			$mtime = microtime(true);
			// Old conf:: version (PHP5)
			// 0.011868953704834
			// 0.012212038040161
			// New conf/PHP7
			// 0.0060791969299316
		}
		$result = $this->_configure_files($options);
		if ($profile) {
			$this->zesk->profile_timer("_configure_files", microtime(true) - $mtime);
		}

		$this->call_hook('configured_files');

		$this->modules->load($this->load_modules);

		// Reload application options
		$this->inherit_global_options($this);

		// Load dynamic modules now
		$modules = $this->option_list('modules');
		if (count($modules) > 0) {
			$this->modules->load($modules);
		}

		// Final cache paths are set up from application options
		$this->configure_cache_paths();

		if (!$skip_configured_hook) {
			$this->configured();
		}

		return $result;
	}
	/**
	 *
	 * @return boolean
	 */
	public function is_configured() {
		return $this->configured_was_run;
	}
	public function configured() {
		if (!$this->configured_was_run) {
			$this->_configured();
			$this->configured_was_run = true;
			return true;
		}
		return false;
	}
	private function _configured() {
		// Now run all configurations: System, Modules, then Application
		$this->configured_hooks();
		$this->postconfigure();

		$this->configured_was_run = true;
	}

	/**
	 */
	private function configured_compatibility() {
		$this->configuration->deprecated("Router::cache", __CLASS__ . "::cache_router");
	}

	/**
	 */
	private function configure_cache_paths() {
		$cache_path = $this->option("cache_path", $this->paths->cache());
		$this->cache_path = Directory::is_absolute($cache_path) ? $cache_path : $this->application_root($cache_path);
		if ($this->has_option('document_cache')) {
			$this->document_cache = $this->option('document_cache');
		}
	}

	/**
	 */
	private function configured_hooks() {
		$hook_callback = $result_callback = null;

		$this->hooks->call_arguments(Hooks::hook_database_configure, array(
			$this
		), null, $hook_callback, $result_callback);
		$this->hooks->call_arguments(Hooks::hook_configured, array(
			$this
		), null, $hook_callback, $result_callback); // System level
		$this->modules->all_hook_arguments("configured", array(), null, $hook_callback, $result_callback); // Modules
		$this->call_hook_arguments('configured', array(), null, $hook_callback, $result_callback); // Application level
	}

	/**
	 * Runs configuration again, using same options as previous configuration.
	 *
	 * @see Application::configure
	 */
	public function reconfigure() {
		$this->_initialize($this->zesk);
		$result = $this->_configure(to_array(self::$configuration_options));
		$this->_configured();
		return $result;
	}

	/**
	 * Clear application cache
	 */
	final public function cache_clear() {
		foreach (array_unique(array(
			$this->paths->cache(),
			$this->cache_path(),
			$this->document_cache()
		)) as $path) {
			if (empty($path)) {
				continue;
			}
			$size = Directory::size($path);
			if ($size > 0) {
				Directory::delete_contents($path);
				$this->logger->notice("Deleted {size} bytes in {path}", compact("size", "path"));
			} else {
				$this->logger->notice("{path} is empty.", compact("size", "path"));
			}
		}
		$this->call_hook('cache_clear');
		$hooks = $this->modules->all_hook_list("cache_clear");
		$this->logger->notice("Running {cache_clear_hooks}", array(
			"cache_clear_hooks" => $this->format_hooks($hooks)
		));
		$this->modules->all_hook("cache_clear", $this);
		$controllers = $this->controllers();
		foreach ($controllers as $controller) {
			$controller->call_hook('cache_clear');
		}
	}
	private function format_hooks(array $hooks) {
		$result = array();
		foreach ($hooks as $hook) {
			$result[] = $this->hooks->callable_string($hook);
		}
		return $result;
	}
	/**
	 * Get/set maintenance flag
	 *
	 * @param string $set
	 * @return boolean Ambigous array, string, number>
	 */
	final public function maintenance($set = null) {
		/* @var $zesk Kernel */
		$maintenance_file = $this->maintenance_file();
		if ($set === null) {
			return file_exists($maintenance_file);
		}
		$result = $this->call_hook_arguments("maintenance", array(
			$set
		), true);
		if (!$result) {
			$this->logger->error("Unable to set application {application_class} maintenance mode to {value}", array(
				"application_class" => get_class($this),
				"value" => $set ? "true" : "false"
			));
			return null;
		}
		if ($set) {
			$context = array(
				"time" => date('Y-m-d H:i:s')
			) + $this->call_hook_arguments("maintenance_context", array(
				array(
					"value" => $set
				)
			), array());
			file_put_contents($this->maintenance_file(), json_encode($context));
		} else if (file_exists($maintenance_file)) {
			unlink($maintenance_file);
			clearstatcache(true, $maintenance_file);
		}
		return $result;
	}

	/**
	 * Return file, which when exists, puts the site into maintenance mode
	 *
	 * @return string
	 */
	final private function maintenance_file() {
		return $this->option("maintenance_file", $this->application_root("etc/maintenance.json"));
	}

	/**
	 * Override this in child classes to manipulate creation of these objects
	 *
	 * @param string $class
	 * @return Object
	 */
	final public function object_singleton($class) {
		$args = func_get_args();
<<<<<<< HEAD
		array_shift($args);

=======
		
		$args[0] = $this;
>>>>>>> e11f274c
		/* @var $zesk Kernel */
		$object = $this->call_hook_arguments("singleton_$class", $args, null);
		if ($object instanceof $class) {
			return $object;
		}
		return $this->objects->singleton_arguments($class, $args);
	}

	/**
	 *
	 * @var string[]
	 */
	private $cached_classes = null;

	/**
	 * Retrieve the list of classes associated with an application
	 *
	 * @param mixed $add
	 *        	Class to add, or array of classes to add
	 * @return array
	 */
	private function _classes($add = null) {
		$schema_file = File::extension_change($this->file, ".classes");
		if (is_file($schema_file)) {
			zesk()->deprecated("$schema_file support will end on 2017-09, use Application->object_classes instead");
			$classes = arr::trim_clean(explode("\n", Text::remove_line_comments(file_get_contents($schema_file), '#', false)));
			$classes = arr::flip_copy($classes, true);
			$this->logger->debug("Classes from {schema_file} = {value}", array(
				"schema_file" => $schema_file,
				"value" => array_keys($classes)
			));
		} else {
			$classes = array();
		}
		$this->logger->debug("Classes from {class}->object_classes = {value}", array(
			"class" => get_class($this),
			"value" => $this->object_classes
		));
		$classes = $classes + arr::flip_copy($this->object_classes, true);
		$all_classes = $this->call_hook_arguments('classes', array(
			$classes
		), $classes);
		/* @var $module Module */
		foreach ($this->modules->all_modules() as $name => $module) {
			$module_classes = $module->classes();
			$this->logger->debug("Classes for module {name} = {value}", array(
				"name" => $name,
				"value" => $module_classes
			));
			$all_classes = array_merge($all_classes, arr::flip_copy($module_classes, true));
		}
		$this->classes->register(array_values($all_classes));
		ksort($all_classes);
		return $all_classes;
	}

	/**
	 *
	 * @param unknown $add
	 */
	final public function classes($add = null) {
		if ($this->cached_classes === null) {
			$this->cached_classes = $this->_classes();
		}
		if ($add !== null) {
			foreach (to_list($add) as $class) {
				$this->cached_classes[strtolower($class)] = $class;
			}
			return $this;
		}
		return array_values($this->cached_classes);
	}

	/**
	 * Retrieve all classes with additional fields
	 *
	 * @return array
	 */
	final public function all_classes() {
		$classes = $this->classes();
		$objects_by_class = array();
		$is_table = false;
		$rows = array();
		while (count($classes) > 0) {
			$class = array_shift($classes);
			if (!is_subclass_of($class, __NAMESPACE__ . "\\Object")) {
				zesk()->logger->warning("{method} {class} is not a subclass of zesk\\Object", array(
					"method" => __METHOD__,
					"class" => $class
				));
				continue;
			}
			$lowclass = strtolower($class);
			if (array_key_exists($lowclass, $objects_by_class)) {
				continue;
			}
			$result = array();
			$result['class'] = $class;
			try {
				$result['object'] = $object = $this->object_factory($class);
				$result['database'] = $object->database_name();
				$result['table'] = $object->table();
			} catch (\Exception $e) {
				$result['object'] = $object = null;
			}
			$objects_by_class[$lowclass] = $result;
			if ($object) {
				$dependencies = $object->dependencies();
				$requires = avalue($dependencies, 'requires', array());
				foreach ($requires as $require) {
					$require = strtolower($require);
					if (array_key_exists($require, $objects_by_class)) {
						continue;
					}
					$classes[] = $require;
				}
			}
		}
		return $objects_by_class;
	}
	/**
	 * Default include path
	 *
	 * @return array
	 */
	private function default_include_path() {
		$list = array_unique(array(
			'/etc',
			$this->zesk_root('etc'),
			$this->application_root('etc')
		));
		return $list;
	}

	/**
	 * Default list of files to be loaded as part of this application configuration
	 *
	 * @return array
	 */
	private function default_includes() {
		$files_default = array();
		$files_default[] = 'application.conf';
		if (defined('APPLICATION_NAME')) {
			$files_default[] = APPLICATION_NAME . '.conf';
		}
		$files_default[] = strtolower(System::uname()) . ".conf";
		return $files_default;
	}

	/**
	 *
	 * @return Request
	 */
	protected function hook_request() {
		$request = new Request();
		if (zesk()->console) {
			$request->initialize_from_settings("http://console/");
		} else {
			$request->initialize_from_globals();
		}
		return $request;
	}

	/**
	 *
	 * @return Request
	 */
	protected function hook_response(Request $request) {
		return Response::instance($this);
	}

	/**
	 *
	 * @return Router
	 */
	protected function hook_router() {
		$router_file = File::extension_change($this->file, 'router');
		$cache = $this->option("cache_router", null);
		$router = $cache ? Router::cached(filemtime($router_file)) : null;
		if (!$router) {
			$router = new Router($this);
			if (!is_file($router_file)) {
				$this->logger->debug("No router file {router_file} to load - creating blank router", array(
					array(
						"router_file",
						$router_file
					)
				));
			} else {
				$router->import(file_get_contents($router_file), array(
					"_source" => $router_file
				));
				if ($cache) {
					$router->cache();
				}
			}
		}
		$this->modules->all_hook("routes", $router);
		return $router;
	}

	/**
	 * When an exception happens in the main loop, generate content related to the exception.
	 *
	 * @param Exception $e
	 */
	final private function _main_exception(\Exception $exception) {
		$content = $this->theme($this->zesk->classes->hierarchy($exception), array(
			"exception" => $exception,
			"content" => $exception
		), array(
			"first" => true
		));
		if ($this->response && $this->response->content_type === "text/html") {
			$this->response->content = $content;
			// 			$this->theme('page', array(
			// 				'content' => $content
			// 			) + $this->template_variables);
		}
		$this->call_hook('main_exception', $exception);
		$this->hooks->call("exception", $exception);
	}

	/**
	 *
	 * @return Request
	 */
	final public function request() {
		if ($this->request instanceof Request) {
			return $this->request;
		}
		return $this->request = $this->call_hook("request");
	}

	/**
	 *
	 * @return Response
	 */
	final public function response() {
		if ($this->response instanceof Response) {
			return $this->response;
		}
		return $this->response = $this->call_hook("response", $this->request());
	}

	/**
	 * Load router
	 *
	 * @return Router NULL
	 */
	final public function router() {
		if ($this->router instanceof Router) {
			return $this->router;
		}
		try {
			/* @var $request Request */
			$request = $this->request();

			// TODO Investigate creating response via Router instead of here
			/* @var $response Response_Text_HTML */
			$response = $this->response();

			/* @var $router Router */
			$router = $this->router = $this->call_hook("router");
			$this->call_hook("router_loaded", $router);

			return $router;
		} catch (\Exception $exception) {
			$this->_main_exception($exception);
			return null;
		}
	}

	/**
	 * Return all known/discerable Controllers for the application.
	 *
	 * Potentially slow.
	 *
	 * @return array of Controller
	 */
	final public function controllers() {
		return $this->router()->controllers($this);
	}

	/**
	 * Initialize variables
	 *
	 * @return boolean
	 */
	private function _templates_initialize() {
		$variables = array();
		$variables['application'] = $this;
		$variables['request'] = $this->request;
		$variables['response'] = $this->response;
		$variables['router'] = $this->router;
		$variables['route'] = $this->route;
		$variables += $this->template_variables;
		$variables += $this->call_hook_arguments("template_defaults", array(
			$variables
		), array());
		$this->template->set($variables);
		return $this->template;
	}

	/**
	 * Initialize template variables
	 *
	 * Execute route
	 *
	 * @param Router $router
	 */
	private function _main_route(Router $router) {
		$this->call_hook("router_prematch", $router);
		$this->route = $router->match($this->request);
		$this->_templates_initialize();
		if (!$this->route) {
			$this->call_hook("router_no_match");
			$this->response->status(Net_HTTP::Status_File_Not_Found, "No route found");
			throw new Exception_NotFound("The resource does not exist on this server: {url}", $this->request->variables());
		}
		if ($this->option_bool("debug_route")) {
			$this->logger->debug("Matched route {class} Pattern: \"{clean_pattern}\" {options}", $this->route->variables());
		}
		$this->call_hook("router_matched", $router, $this->route);
		$router->execute($this->request);
		$this->call_hook('router_postprocess', $router);
	}

	/**
	 * Application main execution:
	 *
	 * - Load the router
	 * - Find a matched route
	 * - Execute it
	 * - Render response
	 */
	public function main() {
		$this->call_hook("main");

		$this->variables = array();

		if (($router = $this->router()) !== null) {
			try {
				$this->logger->debug("App bootstrap took {seconds} seconds", array(
					"seconds" => sprintf("%.3f", microtime(true) - $this->zesk->initialization_time)
				));
				$this->_main_route($router);
			} catch (Exception $exception) {
				$this->_main_exception($exception);
			}
			$this->response->output();
		} else if ($this->response) {
			$this->response->output();
		}
	}

	/**
	 * Utility for index.php file for all public-served content.
	 */
	final public function content($path) {
		if (isset($this->content_recursion[$path])) {
			return "";
		}
		$this->content_recursion[$path] = true;
		$this->call_hook("content");

		$router = $this->router();
		$old_request = $this->request;
		$old_response = $this->response;
		$old_route = $router->route;

		if ($old_request) {
			$url = $old_request->url();
		} else {
			$url = "http://localhost/";
		}
		$url = rtrim(URL::left_host($url), "/") . $path;
		$this->request = new Request();
		$this->request->initialize_from_settings(array(
			"url" => $url,
			"method" => Net_HTTP::Method_GET,
			"data" => "",
			"variables" => URL::query_parse_url($path)
		));
		$this->response = Response::factory($this);

		ob_start();
		$this->_main_route($this->router->reset());
		$this->response->output(array(
			"skip-headers" => true
		));
		$content = ob_get_clean();

		$this->router->route = $old_route;
		$this->route = $old_route;
		$this->request = $old_request;
		$this->response = $old_response;

		unset($this->content_recursion[$path]);

		return $content;
	}

	/**
	 * Hook for taking old `.php` URLs and converting to router-based URLs
	 *
	 * @param Model_URL $state
	 * @return true
	 */
	public static function hook_url_php(Model_URL $state) {
		if (URL::valid($state->url)) {
			return true;
		}
		list($u, $qs) = pair($state->url, '?', $state->url, '');
		if (!str::ends($u, "/")) {
			$u .= ".php";
		}
		if ($u[0] !== '/') {
			$u = "/$u";
		}
		$state->url = URL::query_append($u, $qs);
		return true;
	}

	/**
	 * While developing, check schema every minute
	 */
	public static function cron_cluster_minute(Application $application) {
		if ($application->development()) {
			$application->_schema_check();
		}
	}

	/**
	 * While an out-of-sync schema may cause issues, it often does not.
	 * Check hourly on production to avoid
	 * checking the database incessantly.
	 */
	public static function cron_cluster_hour(Application $application) {
		if (!$application->development()) {
			$application->_schema_check();
		}
	}

	/**
	 * Internal function - check the schema and notify someone
	 *
	 * @todo some sort of communication, a hook?
	 */
	protected function _schema_check() {
		/* @var $application Application */
		$results = $this->schema_synchronize();
		if (count($results) === 0) {
			return false;
		}
		$logger = $this->zesk->logger;
		if ($this->option_bool('schema_sync')) {
			$db = $this->database_factory();
			$logger->warning("The database schema was out of sync, updating: {sql}", array(
				"sql" => implode(";\n", $results) . ";\n"
			));
			$db->query($results);
		} else {
			$logger->warning("The database schema is out of sync, please update: {sql}", array(
				"sql" => implode(";\n", $results) . ";\n"
			));
			//TODO How to communicate with main UI?
			// 				$router = $this->router();
			// 				$url = $router->get_route("schema_synchronize", $application);
			// 				$message = $url ? _W(__("The database schema is out of sync, please [update it immediately.]"), HTML::a($url, '[]')) : __("The database schema is out of sync, please update it immediately.");
			// 				Response::instance($application)->redirect_message($message, array(
			// 					"url" => $url
			// 				));
		}
		return $results;
	}

	/**
	 * Synchronzie the schema
	 *
	 * @return multitype:
	 */
	public function schema_synchronize(Database $db = null, array $classes = null, array $options = array()) {
		if ($this->objects !== $this->zesk->objects) {
			// KMD: I assume this must have happened once and should not ever happen again.
			// If it does it's a SNAFU
			$this->logger->emergency("App objects mismatch kernel {file}:{line}", array(
				"file" => __FILE__,
				"line" => __LINE__
			));
			exit(131);
		}
		if (!$db) {
			$db = $this->database_factory();
		}
		if ($classes === null) {
			$classes = $this->classes();
		} else {
			$options['follow'] = avalue($options, 'follow', false);
		}
		$logger = $this->logger;
		$logger->debug("{method}: Synchronizing classes: {classes}", array(
			"method" => __METHOD__,
			"classes" => $classes
		));
		$results = array();
		$objects_by_class = array();
		$other_updates = array();
		$follow = avalue($options, 'follow', true);
		while (count($classes) > 0) {
			$class = array_shift($classes);
			if (stripos($class, 'user_role')) {
				$logger->debug("{method}: Object map is: {map}", array(
					"method" => __METHOD__,
					"map" => _dump($this->objects->map()),
					"class" => $class
				));
			}
			$resolved_class = $this->objects->resolve($class);
			if ($resolved_class !== $class) {
				$logger->debug("{resolved_class} resolved to {class}", array(
					"resolved_class" => $resolved_class,
					"class" => $class
				));
			}
			$class = $resolved_class;
			$lowclass = strtolower($class);
			if (avalue($objects_by_class, $lowclass)) {
				continue;
			}
			$logger->debug("Parsing $class");
			$objects_by_class[$lowclass] = true;
			try {
				$object = $this->object_factory($class);
				$object_db_name = $object->database()->code_name();
				$updates = Database_Schema::update_object($object);
			} catch (Exception $e) {
				$logger->error("Unable to synchronize {class} because of {exception_class} {message}", array(
					"class" => $class,
					"message" => $e->getMessage(),
					"exception_class" => get_class($e),
					"exception" => $e
				));
				throw $e;
				continue;
			}
			if (count($updates) > 0) {
				$updates = array_merge(array(
					"-- Synchronizing schema for class: $class"
				), $updates);
				if ($object_db_name !== $db->code_name()) {
					$other_updates[$object_db_name] = true;
					$updates = array();
					$logger->debug("Result of schema parse for {class}: {n} changes - Database {dbname}", array(
						"class" => $class,
						"n" => count($updates),
						"updates" => $updates,
						"dbname" => $object_db_name
					));
				} else {
					$logger->debug("Result of schema parse for {class}: {n} updates", array(
						"class" => $class,
						"n" => count($updates),
						"updates" => $updates
					));
				}
			}
			$results = array_merge($results, $updates);
			if ($follow) {
				$dependencies = $object->dependencies();
				$requires = avalue($dependencies, 'requires', array());
				foreach ($requires as $require) {
					if (avalue($objects_by_class, $require)) {
						continue;
					}
					$logger->debug("$class: Adding dependent class $require");
					$classes[] = $require;
				}
			}
		}
		if (count($other_updates) > 0) {
			$results[] = "-- Other database updates:\n" . arr::join_wrap(array_keys($other_updates), "-- zesk database-schema --name ", " --update;\n");
		}
		return $results;
	}

	/**
	 * Get a list of repositories for this application (dependencies)
	 *
	 * @return array
	 */
	public function repositories() {
		$repos = array(
			'zesk' => $this->zesk_root(),
			get_class($this) => $this->application_root()
		);
		return $this->call_hook_arguments("repositories", array(
			$repos
		), $repos);
	}

	/**
	 * Utility for index.php file for all public-served content.
	 */
	public function index() {
		$final_map = array();

		$request = $this->request();
		if (($content = Response::cached($request->url())) === null) {
			ob_start();
			$this->main();
			$content = ob_get_clean();
			$final_map['{page-is-cached}'] = '0';
		} else {
			$this->hooks->unhook('exit');
			$final_map['{page-is-cached}'] = '1';
		}
		$final_map += array(
			"{page-render-time}" => sprintf("%.3f", microtime(true) - $this->zesk->initialization_time)
		);
		if ($this->response) {
			$this->response->cache_save($content);
		}
		if (!$this->response || $this->response->is_content_type(array(
			"text/",
			"javascript"
		))) {
			$content = strtr($content, $final_map);
		}
		echo $content;
	}

	/**
	 * Called once before a $zesk->hooks->all_hook("zesk\\Object::method");
	 */
	public static final function object_register_all_hooks() {
		$app = zesk()->application();
		$classes = $app->all_classes();
		$app->classes->register(arr::collapse($classes, "class"));
	}

	/**
	 * When zesk\Hooks::all_hook is called, this is called first to collect all objects
	 * in the system.
	 */
	public static function hooks(Kernel $zesk) {
		$zesk->hooks->add(__NAMESPACE__ . '\\' . 'Object::register_all_hooks', __CLASS__ . "::object_register_all_hooks");
	}

	/**
	 * Template or logging variables
	 *
	 * @return Router
	 */
	public function variables() {
		$parameters['application'] = $this;
		$parameters['request'] = $request = $this->request;
		$parameters['response'] = $this->response;
		$parameters['router'] = $this->router;
		$parameters['route'] = $this->route;
		$parameters['url'] = $request ? $this->request->url() : null;
		return $parameters;
	}

	/**
	 * Retrieve the list of theme file paths, or add one.
	 *
	 * @param string $add
	 *        	(Optional) Path to add to the theme path. Pass in null to do nothing.
	 * @return array The ordered list of paths to search for theme files.
	 */
	final public function theme_path($add = null, $first = true) {
		if (is_array($add)) {
			foreach ($add as $a) {
				$this->theme_path($a, $first);
			}
			return $this->theme_path;
		}
		if ($add && !in_array($add, $this->theme_path)) {
			if ($first) {
				array_unshift($this->theme_path, $add);
			} else {
				$this->theme_path[] = $add;
			}
		}
		return $this->theme_path;
	}

	/**
	 * Add or retrieve the share path for this application - used to serve
	 * shared content via Controller_Share as well as populate automatically with files within the
	 * system.
	 *
	 * By default, it's /share/
	 *
	 * @param unknown $add
	 * @param unknown $name
	 * @return array
	 */
	final public function share_path($add = null, $name = null) {
		$list = $this->share_path;
		if ($add) {
			if (!is_dir($add)) {
				throw new Exception_Directory_NotFound($add);
			}
			$this->share_path[$name] = $add;
		}
		return $this->share_path;
	}

	/**
	 * Add or retrieve the data path for this application
	 *
	 * @param string $add
	 *        	Value to set
	 * @return string Current data_path value
	 */
	public function data_path($suffix = null) {
		return $this->paths->data($suffix);
	}

	/**
	 * Get or set the zesk command path, which is where Zesk searches for commands from the
	 * command-line tool.
	 *
	 * As of 0.8.2, command paths store a class prefix
	 *
	 * The default path is ZESK_ROOT 'classes/command', but applications can add their own tools
	 * upon initialization.
	 *
	 * This call always returns the complete path, even when adding. Note that adding a path which
	 * does not exist has no effect.
	 *
	 * @param mixed $add
	 *        	A path or array of paths => prefixes to add. (Optional)
	 * @param string $prefix
	 *        	The class prefix to add to found files in this directory (defaults to
	 *        	"zesk\Command_")
	 * @global boolean debug.zesk_command_path Whether to log errors occurring during this call
	 * @return string[string]
	 * @throws Exception_Directory_NotFound
	 */
	public function zesk_command_path($add = null, $prefix = null) {
		if ($add !== null) {
			if (!$prefix) {
				$prefix = "zesk\Command_";
			}
			$debug = $this->debug;
			$add = to_list($add, array(), ":");
			foreach ($add as $path) {
				if ($debug && !is_dir($path)) {
					$this->logger->warning("{method}: adding path \"{path}\" was not found", array(
						"method" => __METHOD__,
						"path" => $path
					));
				}
				if (!isset($this->zesk_command_path[$path])) {
					$this->zesk_command_path[$path] = $prefix;
				} else if ($debug) {
					$this->logger->debug("{method}: did not add \"{path}\" (prefix {prefix}) because it already exists", array(
						"method" => __METHOD__,
						"path" => $path,
						"prefix" => $prefix
					));
				}
			}
		}
		return $this->zesk_command_path;
	}

	/**
	 *
	 * @return NULL|mixed
	 */
	public function theme_current() {
		return last($this->theme_stack);
	}
	/**
	 * theme an element
	 *
	 * @param string $type
	 * @return string
	 */
	public function theme($types, $arguments = array(), array $options = array()) {
		if (!is_array($arguments)) {
			$arguments = array(
				"content" => $arguments
			);
		}
		$arguments['application'] = $this;
		$types = to_list($types);
		$extension = avalue($options, "no_extension") ? null : ".tpl";
		if (count($types) === 1) {
			$result = $this->_theme_arguments($types[0], $arguments, null, $extension);
			if ($result === null) {
				$this->logger->warning("Theme {type} had no output", array(
					"type" => $types[0]
				));
			}
			return $result;
		}
		if (!is_array($types)) {
			throw new Exception_Parameter("Application::theme: \$types is " . gettype($types));
		}
		if (count($types) === 0) {
			return avalue($options, 'default', null);
		}
		$type = array_shift($types);
		$arguments['content_previous'] = null;
		$has_output = false;
		$content = $this->_theme_arguments($type, $arguments, null, $extension);
		if ($content !== null) {
			$arguments['content'] = $content;
			$has_output = true;
		}
		$first = avalue($options, 'first', false);
		$concatenate = avalue($options, 'concatenate', false);
		while (count($types) > 0) {
			if ($first && !empty($content)) {
				break;
			}
			$type = array_shift($types);
			$content_previous = $content;
			$content_next = $this->_theme_arguments($type, $arguments, $content, $extension);
			if ($content_next !== null) {
				$has_output = true;
			}
			$content = $concatenate ? $content . $content_next : $content_next;
			$arguments['content_previous'] = $content_previous;
			$arguments['content'] = $content;
		}
		if (!$has_output) {
			$this->logger->warning("Theme {types} had no output ({caller})", array(
				"types" => $types,
				"caller" => calling_function(1)
			));
		}
		return $content;
	}
	/**
	 * Convert from a theme name to a pathname
	 *
	 * @param string $path
	 * @return mixed
	 */
	private function clean_template_path($path) {
		return preg_replace("%[^-_./a-zA-Z0-9]%", '_', strtr($path, array(
			"_" => "/",
			"\\" => "/"
		)));
	}
	/**
	 * Invoke a single theme type
	 *
	 * @param string $type
	 * @param array $args
	 * @param string $content
	 *        	Default content
	 * @return string
	 */
	private function _theme_arguments($type, array $args, $content = null, $extension = ".tpl") {
		if (!empty($extension) && $this->development() && ends($type, $extension)) {
			throw new Exception_Semantics("Theme called with .tpl suffix - not required {type}", compact("type"));
		}
		$type = strtolower($type);
		array_push($this->theme_stack, $type);
		{
			$object = avalue($args, "content");
			if (is_object($object)) {
				if (method_exists($object, "hook_theme")) {
					$result = $object->call_hook_arguments("theme", array(
						$args,
						$content
					), $content);
					array_pop($this->theme_stack);
					return $result;
				}
				if (method_exists($object, 'variables')) {
					$args += $object->variables();
				}
			} else {
				$object = null;
			}
			$template_name = $this->clean_template_path($type) . $extension;
			$t = new Template($this, $template_name, $args);
			if ($t->exists()) {
				$content = $t->render();
			}
		}
		array_pop($this->theme_stack);
		return $content;
	}

	/**
	 * Does one or more themes exist?
	 *
	 * @param mixed $types
	 *        	List of themes
	 * @return boolean If all exist, returns true, otherwise false
	 */
	public function theme_exists($types, array $args = array(), array $options = array()) {
		if (empty($types)) {
			return false;
		}
		$types = to_list($types);
		foreach ($types as $type) {
			if (!$this->_theme_exists($type, $args, $options)) {
				return false;
			}
		}
		return true;
	}

	/**
	 * Returns similar result as _theme_arguments except just tests to see if theme would
	 * possibly generate content
	 *
	 * @param mixed $type
	 * @return boolean
	 */
	private function _theme_exists($type, array $args, array $options) {
		$type = strtolower($type);
		$object = avalue($args, "content");
		if (is_object($object) && method_exists($object, "hook_theme")) {
			return true;
		}
		if ($this->hooks->has("theme_${type}")) {
			return true;
		}
		$extension = to_bool(avalue($options, "no_extension")) ? "" : ".tpl";
		if ($this->template->would_exist($this->clean_template_path($type) . $extension)) {
			return true;
		}
		return false;
	}

	/**
	 * Set autoload path for the application.
	 *
	 * @param mixed $add
	 * @param array $options
	 * @return array The ordered list of paths to search for class names
	 */
	public function autoload_path($add = null, $options = true) {
		return $this->zesk->autoloader->path($add, $options);
	}

	/**
	 * Set command path for the application.
	 *
	 * @param mixed $add
	 * @param string $options
	 * @return array The ordered list of paths to search for class names
	 */
	public function command_path($add = null) {
		return $this->paths->command($add);
	}

	/**
	 * Register a class with the application
	 *
	 * @param string $class
	 * @return array This class name and parent classes
	 */
	public function register_class($class) {
		$this->hooks->register_class($class);
		return $this->classes->register($class);
	}

	/**
	 * Return the application root path.
	 *
	 * @param string $suffix
	 *        	Optional path to add to the application path
	 * @return string
	 */
	public function application_root($suffix = null) {
		return $this->paths->application($suffix);
	}

	/**
	 *
	 * @param string $path
	 * @return \zesk\Application
	 */
	public function set_application_root($path) {
		$this->paths->set_application($path, true);
		return $this;
	}
	/**
	 * Return the zesk root path.
	 *
	 * @param string $suffix
	 *        	Optional path to add to the application path
	 * @return string
	 */
	public function zesk_root($suffix = null) {
		return $this->paths->zesk($suffix);
	}

	/**
	 * Get the cache path for the application
	 *
	 * @return string
	 * @param unknown $add
	 */
	public function cache_path($suffix = null) {
		return path($this->cache_path, $suffix);
	}

	/**
	 * Initialize web root to enable non-rooted web sites.
	 * This should be called from any script which interacts with
	 * files on the web path or any script which is invoked from the web. Ideally, it should be in
	 * your application initialization code. It determines the web root from
	 * $_SERVER['DOCUMENT_ROOT'] so if your web
	 * server doesn't support setting this or you are invoking it from a script (which, for example,
	 * manipulates
	 * files which depend on this being set correctly) then you should initialize it with
	 *
	 * $application->set_document_root(...)
	 *
	 * Currently things which use this are: TODO
	 *
	 * @throws Exception_Directory_NotFound
	 *
	 * @param string $document_root_prefix
	 */
	private function _init_document_root() {
		$http_document_root = rtrim(avalue($_SERVER, 'DOCUMENT_ROOT'), '/');
		if ($http_document_root) {
			$this->set_document_root($http_document_root);
		}
		$this->document_cache = $this->document ? path($this->document, "cache") : null;
	}

	/**
	 * Your web root is the directory in the file system which contains our application and other
	 * files.
	 *
	 * It may be served from an aliased or shared directory and as such may not appear at the web
	 * server's root.
	 *
	 * To ensure all URLs are generated correctly, you can set $this->document_root_prefixstring) to
	 * set
	 * a portion of the URL which is always prefixed to any generated url.
	 *
	 * @param string $set
	 *        	Optionally set the web root
	 * @throws Exception_Directory_NotFound
	 * @return string The directory
	 */
	public function document_root($set = null, $prefix = null) {
		if ($set !== null) {
			zesk()->deprecated("Convert " . __METHOD__ . " method to append-style method, use set_document_root()");
			$this->set_document_root($set, $prefix);
		}
		return $this->document;
	}

	/**
	 * Your web root is the directory in the file system which contains our application and other
	 * files.
	 *
	 * It may be served from an aliased or shared directory and as such may not appear at the web
	 * server's root.
	 *
	 * To ensure all URLs are generated correctly, you can set $this->web_root_prefix(string) to set
	 * a portion of the URL which is always prefixed to any generated url.
	 *
	 * @param string $set
	 *        	Optionally set the web root
	 * @throws Exception_Directory_NotFound
	 * @return self
	 */
	public function set_document_root($set, $prefix = null) {
		if (!is_dir($set)) {
			throw new Exception_Directory_NotFound($set);
		}
		$set = rtrim($set, '/');
		$this->document = $set;
		if ($prefix !== null) {
			$this->document_prefix($prefix);
		}
		return $this;
	}

	/**
	 * Your web root may be served from an aliased or shared directory and as such may not appear at
	 * the web server's root.
	 *
	 * To ensure all URLs are generated correctly, you can set a portion of the URL which is always
	 * prefixed to any generated url.
	 *
	 * @param string $set
	 *        	Optionally set the web root
	 * @throws Exception_Directory_NotFound
	 * @return string The directory
	 * @todo should this be urlescpaed by web_root_prefix function to avoid & and + to be set?
	 */
	public function document_root_prefix($set = null) {
		if ($set !== null) {
			$this->document_prefix = rtrim($set, '/');
			return $this;
		}
		return $this->document_prefix;
	}

	/**
	 * Directory of the path to files which can be served from the webserver.
	 * Used for caching CSS or
	 * other resources. Should not serve any links to this path.
	 *
	 * Default document cache path is $this->document_root("cache")
	 *
	 * @param string $set
	 *        	Set the document cache
	 * @return string
	 */
	public function document_cache($suffix = null) {
		return path($this->document_cache, $suffix);
	}

	/**
	 * Get or set the module search path
	 *
	 * @param string $add
	 * @return string[] List of paths searched
	 */
	final public function module_path($add = null) {
		if ($add !== null) {
			if (!is_dir($add)) {
				throw new Exception_Directory_NotFound($add);
			}
			$this->module_path[] = $add;
		}
		return $this->module_path;
	}

	/**
	 * Return the development status of this application
	 *
	 * @param boolean $set
	 *        	Optionally set value
	 * @return boolean
	 */
	public function development($set = null) {
		if (is_bool($set)) {
			return $this->set_option("development", to_bool($set));
		}
		return $this->option_bool("development");
	}

	/**
	 * Retrieve the database for this application.
	 * This call is meant to deprecate the global Database::factory eventually.
	 *
	 * @param string $mixed
	 *        	Name or URL
	 * @param array $options
	 *        	Options for the database
	 * @return Database
	 */
	public function database_factory($mixed = null, array $options = array()) {
		// Call non-deprecated version, for now. Move this elsewhere?
		return Database::_factory($this, $mixed, $options);
	}
	/**
	 * Create a widget
	 *
	 * @param string $class
	 * @param array $options
	 * @return Widget
	 */
	public function widget_factory($class, array $options = array()) {
		return Widget::factory($this, $class, $options);
	}

	/**
	 * Create an Object
	 *
	 * @param string $class
	 * @param array $options
	 * @todo Pass application as part of creation call
	 * @return Object
	 */
	public function object_factory($class, $mixed = null, array $options = array()) {
		return Object::factory($this, $class, $mixed, $options);
	}

	/**
	 * Create a model
	 *
	 * @param string $class
	 * @param array $options
	 * @todo Pass application as part of creation call
	 * @return Object
	 */
	public function model_factory($class, $mixed = null, array $options = array()) {
		return Model::factory($this, $class, $mixed, $options);
	}
	/**
	 * Create a generic object
	 *
	 * @param string $class
	 * @return object
	 */
	public function factory($class) {
		$arguments = func_get_args();
		$class = array_shift($arguments);
		return $this->objects->factory_arguments($class, $arguments);
	}

	/**
	 * This loads an include without any variables defined, except super globals Handy when the file
	 * is meant to return a value, or has its own "internal" variables which may corrupt the global
	 * or current scope of a function, for example.
	 *
	 * @param string $file
	 * @return mixed
	 */
	public function load($file) {
		return $this->zesk->load($file);
	}
	/**
	 * Create a generic object
	 *
	 * @param string $class
	 * @return object
	 */
	public function factory_arguments($class, array $arguments = array()) {
		return $this->objects->factory_arguments($class, $arguments);
	}

	/**
	 * Access a class_object
	 *
	 * @return Class_Object
	 */
	public function class_object($class) {
		return $this->_class_cache($this->objects->resolve($class), "class");
	}

	/**
	 * Retrieve the database for a specific object class
	 *
	 * @param string $class
	 * @return \zesk\Database
	 */
	public final function class_object_database($class) {
		return $this->class_object($class)->database();
	}

	/**
	 *
	 * @param unknown $class
	 * @throws Exception_Parameter
	 */
	public function clear_class_cache($class = null) {
		if ($class instanceof Object) {
			$class = get_class($class);
		} else if ($class instanceof Class_Object) {
			$class = $class->class;
		}
		if ($class === null) {
			$this->class_cache = array();
			return $this;
		}
		if (!is_string($class)) {
			throw new Exception_Parameter("Invalid class passed to {method}: {value} ({type})", array(
				"method" => __METHOD__,
				"type" => type($class),
				"value" => $class
			));
		}
		$lowclass = strtolower($class);
		if (array_key_exists($lowclass, $this->class_cache)) {
			unset($this->class_cache[$lowclass]);
		}
		return $this;
	}

	/**
	 * Retrieve object or classes from cache
	 *
	 * @param string $class
	 * @param string $component
	 *        	Optional component to retrieve
	 * @throws Exception_Semantics
	 * @return Ambigous <mixed, array>
	 */
	public function _class_cache($class, $component = "") {
		if (!is_string($class) && !is_integer($class)) {
			var_dump($class);
			backtrace();
		}
		$lowclass = strtolower($class);
		if (!array_key_exists($lowclass, $this->class_cache)) {
			$object = $this->objects->factory($class, $this, null, array(
				"immutable" => true
			));
			if (!$object instanceof Object) {
				throw new Exception_Semantics("$class is not an Object");
			}
			$this->class_cache[$lowclass] = array(
				'table' => $object->table(),
				'dbname' => $object->database_name(),
				'database_name' => $object->database_name(),
				'object' => $object,
				'class' => $object->class_object(),
				'id_column' => $object->id_column()
			);
		}
		$result = $this->class_cache[$lowclass];
		return avalue($result, $component, $result);
	}

	/**
	 * Access an Object by class name
	 *
	 * @return Object
	 */
	public final function object($class, $mixed = null, $options = null) {
		$result = $this->_class_cache($this->objects->resolve($class), "object");
		if (!$result) {
			throw new Exception_Class_NotFound($class);
		}
		return $result;
	}

	/**
	 * Determine object table name based on class and optional initialization parameters
	 *
	 * @param string $class
	 * @param mixed $mixed
	 * @param array $options
	 * @return string|\zesk\Ambigous
	 */
	public final function object_table_name($class, $mixed = null, $options = null) {
		return $this->object($class, $mixed, $options)->table();
	}

	/**
	 * Determine object table columns based on class and optional initialization parameters
	 *
	 * @param string $class
	 * @param mixed $mixed
	 * @param array $options
	 * @return string|\zesk\Ambigous
	 */
	public final function object_table_columns($class, $mixed = null, $options = null) {
		return $this->object($class, $mixed, $options)->columns();
	}

	/**
	 * Determine object database based on class and optional initialization parameters
	 *
	 * @param string $class
	 * @param mixed $mixed
	 * @param array $options
	 * @return \zesk\Database
	 */
	public final function object_database($class, $mixed = null, $options = null) {
		return $this->object($class, $mixed, $options)->database();
	}

	/**
	 *
	 * @return Database_Query_Select
	 */
	public function query_select($class, $alias = null) {
		return $this->object($class)->query_select($alias);
	}
	/**
	 *
	 * @return Database_Query_Update
	 */
	public function query_update($class, $alias = null) {
		return $this->object($class)->query_update($alias);
	}
	/**
	 *
	 * @return Database_Query_Insert
	 */
	public function query_insert($class) {
		return $this->object($class)->query_insert();
	}
	/**
	 *
	 * @return Database_Query_Insert
	 */
	public function query_insert_select($class, $alias = null) {
		return $this->object($class)->query_insert_select($alias);
	}

	/**
	 *
	 * @return Database_Query_Delete
	 */
	public function query_delete($class) {
		return $this->object($class)->query_delete();
	}

	/**
	 *
	 * @param string $require
	 *        	Throw exception if no session found
	 * @throws Exception_NotFound
	 * @return \zesk\Interface_Session|NULL
	 */
	public function session($require = true) {
		if ($this->session) {
			return $this->session;
		}
		$this->session = Session::factory($this);
		if (!$this->session) {
			if ($require) {
				throw new Exception_NotFound("No session");
			}
			return null;
		}
		return $this->session;
	}

	/**
	 *
	 * @return User
	 */
	public function user($require = true) {
		$user_class = $this->objects->resolve("zesk\\User");
		if ($this->user instanceof $user_class) {
			return $this->user;
		}
		try {
			return $this->user = $this->session()->user();
		} catch (\Exception $e) {
			if ($require) {
				throw $e;
			}
		}
		return $this->user = null;
	}

	/**
	 *
	 * @param string $message
	 * @param array $arguments
	 * @return void
	 */
	public function deprecated($message, array $arguments = array()) {
		$this->zesk->deprecated($message, $arguments);
	}

	/**
	 * Console status getter/setter
	 *
	 * @param boolean $set
	 * @return boolean
	 */
	public function console($set = null) {
		return $this->zesk->console($set);
	}
	/**
	 *
	 * @param string $uri
	 * @return string
	 */
	public function url($uri) {
		// TODO Remove this
		return $uri;
	}

	/**
	 *
	 * @see self::object_singleton
	 * @deprecated 2016-12
	 * @param unknown $class
	 * @return \zesk\Object
	 */
	final public function singleton($class) {
		zesk()->deprecated();
		return $this->object_singleton($class);
	}

	/**
	 * Load the Application singleton
	 *
	 * @deprecated 2017-08 Globals are bod.
	 * @param array $options
	 * @throws Exception_Configuration
	 * @return Application
	 * @todo this should be called "singleton" but that call is used for creating singleton objects
	 *       in the application. So deprecate that first, then deprecate this once that's gone.
	 */
	public static function instance(array $options = array()) {
		zesk()->deprecated();
		return zesk()->application();
	}
}
<|MERGE_RESOLUTION|>--- conflicted
+++ resolved
@@ -798,14 +798,7 @@
 	 */
 	final public function object_singleton($class) {
 		$args = func_get_args();
-<<<<<<< HEAD
-		array_shift($args);
-
-=======
-		
 		$args[0] = $this;
->>>>>>> e11f274c
-		/* @var $zesk Kernel */
 		$object = $this->call_hook_arguments("singleton_$class", $args, null);
 		if ($object instanceof $class) {
 			return $object;
