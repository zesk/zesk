--- conflicted
+++ resolved
@@ -28,7 +28,8 @@
 class Application extends Hookable implements Interface_Theme, Interface_Factory {
 
 	/**
-	 * Probably should discourage use of this. Zesk singleton.
+	 * Probably should discourage use of this.
+	 * Zesk singleton.
 	 *
 	 * @var Kernel
 	 */
@@ -1953,23 +1954,6 @@
 			"method" => $name
 		));
 	}
-<<<<<<< HEAD
-	/**
-	 * Load the Application singleton
-	 *
-	 * @deprecated 2017-08 Globals are bad.
-	 * @param array $options
-	 * @throws Exception_Configuration
-	 * @return Application
-	 * @todo this should be called "singleton" but that call is used for creating singleton objects
-	 *       in the application. So deprecate that first, then deprecate this once that's gone.
-	 */
-	public static function instance(array $options = array()) {
-		zesk()->deprecated();
-		return zesk()->application();
-	}
-=======
->>>>>>> 45bea085
 
 	/**
 	 *
@@ -2180,13 +2164,7 @@
 	 * @throws Exception_Parameter
 	 */
 	public function clear_class_cache($class = null) {
-<<<<<<< HEAD
-		zesk()->deprecated();
-
-=======
 		$this->deprecated();
-		
->>>>>>> 45bea085
 		return $this->orm_registry()->clear_cache($class);
 	}
 
@@ -2197,13 +2175,7 @@
 	 * @param unknown $add
 	 */
 	final public function orm_classes($add = null) {
-<<<<<<< HEAD
-		zesk()->deprecated();
-
-=======
 		$this->deprecated();
-		
->>>>>>> 45bea085
 		return $this->modules->object("orm")->orm_classes($add);
 	}
 
