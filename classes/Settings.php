--- conflicted
+++ resolved
@@ -51,7 +51,7 @@
 	
 	/**
 	 *
-	 * @param Application $application
+	 * @param Application $application        	
 	 * @throws Exception_Configuration
 	 * @return \zesk\Interface_Settings
 	 */
@@ -95,8 +95,8 @@
 	
 	/**
 	 *
-	 * @param Application $application
-	 * @param string $serialized
+	 * @param Application $application        	
+	 * @param string $serialized        	
 	 * @throws Exception_Syntax
 	 * @return mixed|null
 	 */
@@ -115,8 +115,8 @@
 	
 	/**
 	 *
-	 * @param Application $application
-	 * @param boolean $fix_bad_globals
+	 * @param Application $application        	
+	 * @param boolean $fix_bad_globals        	
 	 * @return array
 	 */
 	private static function load_globals_from_database(Application $application, $debug_load = false) {
@@ -335,14 +335,8 @@
 		if ($old_value === $value) {
 			return;
 		}
-<<<<<<< HEAD
-		/* @var $zesk zesk\Kernel */
 		$this->changes[zesk_global_key_normalize($name)] = $value;
 		$this->application->configuration->path_set($name, $value);
-=======
-		$this->changes[zesk_global_key_normalize($name)] = $value;
-		$this->application->path_set($name, $value);
->>>>>>> 85c1a041
 	}
 	
 	/**
@@ -362,10 +356,7 @@
 	 */
 	public function data($name, $value = null) {
 		if ($value === null) {
-			$value = $this->application->query_select(__CLASS__)
-				->where("name", $name)
-				->what("value", "value")
-				->one("value");
+			$value = $this->application->query_select(__CLASS__)->where("name", $name)->what("value", "value")->one("value");
 			if ($value === null) {
 				return null;
 			}
@@ -393,8 +384,8 @@
 	/**
 	 * Call this when you change your setting names
 	 *
-	 * @param unknown $old_setting
-	 * @param unknown $new_setting
+	 * @param unknown $old_setting        	
+	 * @param unknown $new_setting        	
 	 */
 	public function deprecated($old_setting, $new_setting) {
 		if (!$this->__isset($old_setting)) {
