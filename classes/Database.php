--- conflicted
+++ resolved
@@ -1495,53 +1495,7 @@
 			"feature" => self::feature_time_zone_relative_timestamp
 		));
 	}
-<<<<<<< HEAD
-
-	// KMD: O R M -only, see if can remove them safely
-
-	// 	/**
-	// 	 *
-	// 	 * @return Database____Query_Select
-	// 	 */
-	// 	public function query_select() {
-	// 		return new Database____Query_Select($this);
-	// 	}
-
-	// 	/**
-	// 	 *
-	// 	 * @return Database____Query_Update
-	// 	 */
-	// 	public function query_update() {
-	// 		return new Database____Query_Update($this);
-	// 	}
-
-	// 	/**
-	// 	 *
-	// 	 * @return Database____Query_Insert
-	// 	 */
-	// 	public function query_insert() {
-	// 		return new Database____Query_Insert($this);
-	// 	}
-
-	// 	/**
-	// 	 *
-	// 	 * @return Database____Query_Delete
-	// 	 */
-	// 	public function query_delete() {
-	// 		return new Database____Query_Delete($this);
-	// 	}
-
-	// 	/**
-	// 	 *
-	// 	 * @return Database____Query_Union
-	// 	 */
-	// 	public function query_union() {
-	// 		return new Database____Query_Union($this);
-	// 	}
-
-=======
-	
->>>>>>> 45bea085
+
 	/**
 	 * Return the total bytes used by the database, or the bytes used by a particular table
 	 *
@@ -1549,10 +1503,10 @@
 	 * @return integer
 	 */
 	abstract public function bytes_used($table = null);
-	
+
 	/**
 	 * Return variables related to the Database object
-	 * 
+	 *
 	 * @return array
 	 */
 	public function variables() {
