#!/usr/bin/env bash
#
# Shell colors
#
# Usage: source ./bin/build/colors.sh
#
# Depends: -
#
err_env=1
# err_arg=2

consoleReset() {
  echo -en '\033[0m' # Reset
}

consoleCode() {
  local start=$1 end=$2 nl=1
  shift
  shift
  if [ "$1" = "-n" ]; then
    nl=
    shift
  fi
  if [ -z "$*" ]; then
    echo -ne "$start"
  else
    echo -ne "$start"
    echo -n "$@"
    echo -ne "$end"
    if test "$nl"; then
      echo
    fi
  fi
}
#
# Color-based
#
consoleRed() {
  consoleCode '\033[31m' '\033[0m' "$@"
}
consoleGreen() {
  consoleCode '\033[92m' '\033[0m' "$@"
}
consoleCyan() {
  consoleCode '\033[36m' '\033[0m' "$@"
}
consoleBlue() {
  consoleCode '\033[94m' '\033[0m' "$@"
}
consoleBlackBackground() {
  consoleCode '\033[100m' '\033[0m' "$@"
}
consoleYellow() {
  consoleCode '\033[93m' '\033[0m' "$@"
}
# shellcheck disable=SC2120
consoleMagenta() {
  consoleCode '\033[35m' '\033[0m' "$@"
}
consoleBlack() {
  consoleCode '\033[30m' '\033[0m' "$@"
}
consoleWhite() {
  consoleCode '\033[37m' '\033[0m' "$@"
}
consoleBoldMagenta() {
  consoleCode '\033[1m\033[35m' '\033[0m' "$@"
}
consoleUnderline() {
  consoleCode '\033[4m' '\033[24m' "$@"
}
consoleBold() {
  consoleCode '\033[1m' '\033[21m' "$@"
}
consoleRedBold() {
  consoleCode '\033[31m' '\033[0m' "$@"
}
consoleNoBold() {
  echo -en '\033[21m'
}
consoleNoUnderline() {
  echo -en '\033[24m'
}
echoBar() {
  echo "======================================================="
}
#
# Semantics-based
#
consoleInfo() {
  consoleCyan "$@"
}
consoleSuccess() {
  consoleGreen "$@"
}
consoleDecoration() {
  consoleBoldMagenta "$@"
}
consoleError() {
  consoleCode '\033[1;31m' '\033[0m' "$@"
}
#
# When things go badly
#
failed() {
  local quietLog=$1
  shift
  echo; consoleRed
  consoleRed && echoBar
    echo "$(consoleBold "$quietLog")" "$(consoleBlack ": Last 50 lines ...")"
  consoleRed && echoBar
  consoleYellow; consoleBlackBackground
    tail -50 "$quietLog"
  consoleReset
    echo
  consoleRed
    echoBar
    figlet failed
  consoleRed "$(echoBar)"
    echo "$(consoleBold "$quietLog")" "$(consoleBlack ": Last 3 lines ...")"
  consoleRed "$(echoBar)"
  consoleMagenta
    tail -3 "$quietLog"
    echo
  consoleReset
  return "$err_env"
}

beginTiming() {
  echo "$(($(date +%s) + 0))"
}
plural() {
  if [ "$1" -eq 1 ]; then
    echo "$2";
  else
    echo "$3"
  fi
}
reportTiming() {
  local start delta
  start=$1
  shift
  if [ -n "$*" ]; then
    consoleGreen -n "$* "
  fi
  delta=$(($(date +%s) - start))
  consoleBoldMagenta "$delta $(plural $delta second seconds)"
}
versionSort() {
<<<<<<< HEAD
  sort -t. -k 1.2,1n -k 2,2n -k 3,3n -k 4,4n "$@"
=======
  sort -t. -k 1.2,1n -k 2,2n -k 3,3n -k 4,4n
>>>>>>> 9aedd135
}<|MERGE_RESOLUTION|>--- conflicted
+++ resolved
@@ -147,9 +147,5 @@
   consoleBoldMagenta "$delta $(plural $delta second seconds)"
 }
 versionSort() {
-<<<<<<< HEAD
   sort -t. -k 1.2,1n -k 2,2n -k 3,3n -k 4,4n "$@"
-=======
-  sort -t. -k 1.2,1n -k 2,2n -k 3,3n -k 4,4n
->>>>>>> 9aedd135
 }