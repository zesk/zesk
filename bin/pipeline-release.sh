--- conflicted
+++ resolved
@@ -15,6 +15,7 @@
 #
 top="$(cd "$(dirname "${BASH_SOURCE[0]}")/.." || exit $err_env; pwd)"
 me=$(basename "${BASH_SOURCE[0]}")
+releaseDate=$(date)
 
 set -eo pipefail
 
@@ -51,8 +52,9 @@
 GITHUB_REPOSITORY_OWNER=${GITHUB_REPOSITORY_OWNER:-zesk}
 GITHUB_REPOSITORY_NAME=${GITHUB_REPOSITORY_NAME:-zesk}
 
+#========================================================================
 #
-#========================================================================
+# Add github as a remote
 #
 start=$(beginTiming)
 consoleInfo -n "Adding remote ..."
@@ -64,23 +66,24 @@
 fi
 reportTiming "$start" OK
 
+#========================================================================
 #
-#========================================================================
+#  Generate our release notes for the online release
+#  Update the code in CHANGELOG.md which is effectively a concatenation of files
 #
 consoleInfo -n "Generating release notes and CHANGELOG ..."
 start=$(beginTiming)
 remoteChangeLogName=".release-notes.md"
 remoteChangeLog="$top/$remoteChangeLogName"
-<<<<<<< HEAD
 {
   figlet "zesk $currentVersion" | awk '{ print "    " $0 }'
   echo
-  echo "> Released on $(date)"
+  echo "> Released on $releaseDate"
   echo
   cat "$currentChangeLog"
 } > "$remoteChangeLog"
 
-releaseNotesGenerate() {
+changeLogGenerate() {
   local f rawVersion prevVersion linksSuffix
 
   linksSuffix=$(mktemp)
@@ -88,6 +91,7 @@
   cat header.md
   prevVersion=
   for f in $(find . -type f -name '*.md' | cut -d / -f 2 | grep -e '^v' | versionSort -r); do
+    echo
     cat "$f"
     rawVersion="$f"
     rawVersion=${rawVersion%%.md}
@@ -103,59 +107,23 @@
 }
 
 changeLog=$top/CHANGELOG.md
-releaseNotesGenerate > "$changeLog"
+changeLogGenerate > "$changeLog"
 
 reportTiming "$start" OK
 echo
 
+#========================================================================
+#                _
+#   _______  ___| | __
+#  |_  / _ \/ __| |/ /
+#   / /  __/\__ \   <
+#  /___\___||___/_|\_\
+#
 figlet "zesk $currentVersion"
-cat currentChangeLog
-echo
-echo "Tagging release in GitHub ..."
-echo
-yml="$top/docker-compose.yml"
-=======
->>>>>>> 9aedd135
-{
-  figlet "zesk $currentVersion" | awk '{ print "    " $0 }'
-  echo
-  echo "> Released on $(date)"
-  echo
-  cat "$currentChangeLog"
-} > "$remoteChangeLog"
 
-releaseNotesGenerate() {
-  local f rawVersion prevVersion linksSuffix
-
-  linksSuffix=$(mktemp)
-  cd "$top/docs/release"
-  cat header.md
-  prevVersion=
-  for f in $(find . -type f -name '*.md' | cut -d / -f 2 | grep -e '^v' | versionSort); do
-    cat "$f"
-    rawVersion="$f"
-    rawVersion=${rawVersion%%.md}
-    if [ -n "$prevVersion" ]; then
-      echo "[$rawVersion]: https://github.com/zesk/zesk/compare/$prevVersion...$rawVersion" >> "$linksSuffix"
-    fi
-    prevVersion="$rawVersion"
-  done
-  cat footer.md
-  cat "$linksSuffix"
-  rm "$linksSuffix"
-  cd "$top"
-}
-
-changeLog=$top/CHANGELOG.md
-releaseNotesGenerate > "$changeLog"
-
-reportTiming "$start" OK
-echo
-figlet "zesk $currentVersion"
-echo
-
+#========================================================================
 #
-#========================================================================
+# Build the Zesk Dockerfile
 #
 start=$(beginTiming)
 consoleInfo -n "Building Zesk PHP Dockerfile ..."
@@ -163,6 +131,8 @@
 reportTiming "$start" OK
 #
 #========================================================================
+#
+# Tag our version, commit the CHANGELOG.md and push to both origin and github
 #
 consoleGreen "Tagging $currentVersion and pushing ... "
 consoleDecoration "$(echoBar)"
@@ -176,8 +146,10 @@
 git push github --all
 consoleDecoration "$(echoBar)"
 reportTiming "$start" OK
+#========================================================================
 #
-#========================================================================
+# Send release API call to GitHub to make tagged version a release with
+# release notes.
 #
 commitish=$(git rev-parse --short HEAD)
 echo "$(consoleInfo "Generated container $image, running github tag")" "$(consoleRedBold "$commitish")" "$(consoleInfo "===")" "$(consoleRedBold "$currentVersion")" "$(consoleInfo "...")"
@@ -191,16 +163,18 @@
 docker run -u www-data "$image" /zesk/bin/zesk --config /zesk/.github.conf module GitHub -- github --tag --description-file "/zesk/$remoteChangeLogName"
 consoleDecoration "$(echoBar)"
 reportTiming "$start" OK
+#========================================================================
 #
-#========================================================================
+# I think things change in GitHub when we do a release (maybe?) so sync back to origin here
 #
 consoleInfo "Pull github and push origin ... " && echo
 consoleDecoration "$(echoBar)"
 consoleInfo "git pull github" && echo
 start=$(beginTiming)
-git pull github
+# TODO Remove this if they are AOK
+git pull github || consoleRed "Failed: $?"
 consoleInfo "git push origin" && echo
-git push origin
+git push origin || consoleRed "Failed: $?"
 consoleDecoration "$(echoBar)"
 reportTiming "$start"
 #
