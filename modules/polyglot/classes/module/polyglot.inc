<?php

/**
 *
 */
namespace zesk;

/**
 *
 */
use zesk\Locale\Reader;

/**
 *
 * @author kent
 *
 */
class Module_PolyGlot extends Module implements Interface_Module_Routes {

	/**
	 *
	 * @var array
	 */
	protected $model_classes = array(
		"zesk\\PolyGlot_Token",
		"zesk\\PolyGlot_Update"
	);
	public function hook_configured() {
		$this->application->configuration->deprecated("Module_PolyGlot", __CLASS__);
	}
	/**
	 *
	 * @return array
	 */
	public function locale_options() {
		$list = $this->call_hook_arguments("locale_options", array(), $this->option_array("locale_options"));
		$options = array();
<<<<<<< HEAD
		$locales = $this->application->orm_registry(Language::class)
=======
		foreach ($list as $locale) {
			$language = Locale::language($locale);
			$dialect = Locale::dialect($locale);
			$w = array(
				'code' => $language
			);
			if ($dialect) {
				$w['dialect'] = $dialect;
			}
			$where[] = $w;
		}
		$query = $this->application->orm_registry(Language::class)
>>>>>>> 89d19056
			->query_select()
			->what(array(
			"code" => "code",
			"dialect" => "dialect",
			"name" => "name"
		))
			->where(array(
			$where
		));
		$locales = $query->to_array();
		$results = array();
		foreach ($locales as $locale) {
			$code = $dialect = $name = null;
			extract($locale, EXTR_IF_EXISTS);
			if ($dialect) {
				$code .= "_$dialect";
			}
			$results[$code] = $name;
		}
		$this->application->logger->error($query->__toString());
		return __($results);
	}

	/**
	 *
	 * @see Module::hook_routes
	 *
	 * {@inheritdoc}
	 *
	 * @see Interface_Module_Routes::hook_routes()
	 */
	public function hook_routes(Router $router) {
<<<<<<< HEAD
		$base = array(
			"controller" => Controller_PolyGlot::class
		);
		$router->add_route("polyglot", $base);
		$router->add_route("polyglot/update/{dialect}", $base + array(
			"controller" => "zesk\\Controller_PolyGlot",
=======
		$router->add_route("polyglot", array(
			"controller" => Controller_PolyGlot::class
		));
		$router->add_route("polyglot/update/{dialect}", array(
			"controller" => Controller_PolyGlot::class,
>>>>>>> 89d19056
			"action" => "update",
			"arguments" => array(
				2
			)
		));
<<<<<<< HEAD
		$router->add_route("polyglot/load/{dialect}", $base + array(
=======
		$router->add_route("polyglot/load/{dialect}", array(
			"controller" => Controller_PolyGlot::class,
>>>>>>> 89d19056
			"action" => "load",
			"arguments" => array(
				2
			)
		));
<<<<<<< HEAD
		$router->add_route("polyglot/token/{dialect}", $base + array(
=======
		$router->add_route("polyglot/token/{dialect}", array(
			"controller" => Controller_PolyGlot::class,
>>>>>>> 89d19056
			"action" => "token",
			"arguments" => array(
				2
			)
		));
	}

	/**
	 *
	 * @param string $locale
	 * @throws Exception_File_NotFound
	 * @throws Exception_File_Format
	 * @return PolyGlot_Token[]
	 */
	public function load_locale($locale = null) {
		$source_files = $this->option_list("source_files");
		$table = array();
		foreach ($source_files as $source_file) {
			if (!is_file($source_file)) {
				continue;
			}
			$tt = $this->application->load($source_file);
			if (!is_array($tt)) {
				throw new Exception_File_Format($source_file, "Source file {basename} does not return the correct format", array(
					"basename" => basename($source_file)
				));
			}
			$table += $tt;
		}
		if (count($table) === 0) {
			foreach ($source_files as $source_file) {
				if (!is_file($source_file)) {
					throw new Exception_File_NotFound($source_file);
				}
			}
		}
		$existing = Reader::factory($this->application->locale_path(), $locale)->execute();
		$table = $existing + $table;
		$language = Locale::parse_language($locale);
		$dialect = Locale::parse_dialect($locale);
		$tokens = PolyGlot_Token::fetch_all($this->application, $language, $dialect);
<<<<<<< HEAD
=======

>>>>>>> 89d19056
		foreach ($table as $original => $translation) {
			if (array_key_exists($original, $tokens)) {
				$object = $tokens[$original];
				$table[$original] = $object;
			} else {
				$table[$original] = PolyGlot_Token::create($this->application, $language, $dialect, $original, $translation, array_key_exists($original, $existing) ? PolyGlot_Token::status_done : PolyGlot_Token::status_todo);
			}
		}
		return array_values($table);
	}
}
<|MERGE_RESOLUTION|>--- conflicted
+++ resolved
@@ -35,9 +35,7 @@
 	public function locale_options() {
 		$list = $this->call_hook_arguments("locale_options", array(), $this->option_array("locale_options"));
 		$options = array();
-<<<<<<< HEAD
-		$locales = $this->application->orm_registry(Language::class)
-=======
+
 		foreach ($list as $locale) {
 			$language = Locale::language($locale);
 			$dialect = Locale::dialect($locale);
@@ -50,7 +48,6 @@
 			$where[] = $w;
 		}
 		$query = $this->application->orm_registry(Language::class)
->>>>>>> 89d19056
 			->query_select()
 			->what(array(
 			"code" => "code",
@@ -83,42 +80,17 @@
 	 * @see Interface_Module_Routes::hook_routes()
 	 */
 	public function hook_routes(Router $router) {
-<<<<<<< HEAD
 		$base = array(
 			"controller" => Controller_PolyGlot::class
 		);
 		$router->add_route("polyglot", $base);
-		$router->add_route("polyglot/update/{dialect}", $base + array(
-			"controller" => "zesk\\Controller_PolyGlot",
-=======
-		$router->add_route("polyglot", array(
-			"controller" => Controller_PolyGlot::class
-		));
-		$router->add_route("polyglot/update/{dialect}", array(
-			"controller" => Controller_PolyGlot::class,
->>>>>>> 89d19056
-			"action" => "update",
-			"arguments" => array(
-				2
-			)
-		));
-<<<<<<< HEAD
 		$router->add_route("polyglot/load/{dialect}", $base + array(
-=======
-		$router->add_route("polyglot/load/{dialect}", array(
-			"controller" => Controller_PolyGlot::class,
->>>>>>> 89d19056
 			"action" => "load",
 			"arguments" => array(
 				2
 			)
 		));
-<<<<<<< HEAD
 		$router->add_route("polyglot/token/{dialect}", $base + array(
-=======
-		$router->add_route("polyglot/token/{dialect}", array(
-			"controller" => Controller_PolyGlot::class,
->>>>>>> 89d19056
 			"action" => "token",
 			"arguments" => array(
 				2
@@ -160,10 +132,7 @@
 		$language = Locale::parse_language($locale);
 		$dialect = Locale::parse_dialect($locale);
 		$tokens = PolyGlot_Token::fetch_all($this->application, $language, $dialect);
-<<<<<<< HEAD
-=======
 
->>>>>>> 89d19056
 		foreach ($table as $original => $translation) {
 			if (array_key_exists($original, $tokens)) {
 				$object = $tokens[$original];
