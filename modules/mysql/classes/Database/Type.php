<?php
namespace MySQL;

use zesk\Database_Column;
use zesk\Exception_Unimplemented;
use zesk\Exception_Semantics;
use zesk\Class_ORM;

class Database_Type extends \zesk\Database_Data_Type {
	/**
	 * Override in subclasses to configure alternate native types
	 *
	 * @var unknown
	 */
	protected $sql_type_natives = array(
		self::sql_type_string => array(
			"char",
			"varchar",
		),
		self::sql_type_blob => array(
			"blob",
			"longblob",
		),
		self::sql_type_text => array(
			"text",
			"longtext",
		),
		self::sql_type_integer => array(
			"bit",
			"int",
			"tinyint",
			"smallint",
			"mediumint",
			"bigint",
			"integer",
		),
		self::sql_type_double => array(
			"decimal",
		),
		self::sql_type_date => array(
			"date",
		),
		self::sql_type_time => array(
			"time",
		),
		self::sql_type_datetime => array(
			"datetime",
			"timestamp",
		),
	);

	/**
	 * For parsing simple database types. Extracts:
	 *
	 * type as $1
	 * size as $2
	 *
	 * @var string
	 */
	protected $pattern_native_type = '/([a-z]+)\(([^)]*)\)( unsigned)?/';

	/**
	 * (non-PHPdoc)
	 *
	 * @see zesk\Database::parse_native_type()
	 */
	final public function parse_native_type($sql_type) {
		$s0 = false;
		$t = $this->parse_sql_type($sql_type, $s0);
		return $this->native_type_to_sql_type($t);
	}

	/**
	 * (non-PHPdoc)
	 *
	 * @see zesk\Database::sql_type_default()
	 */
	public function sql_type_default($native_type, $default_value = null) {
		//echo "sql_type_default($type, "._dump($default_value) . ")\n";
<<<<<<< HEAD
		$newtype = $this->native_type_to_sql_type($native_type, $native_type);
=======
		$newtype = $this->native_type_to_sql_type($native_type, $type);
>>>>>>> ef19c8ce
		//echo "$newtype = $this->native_type_to_sql_type($type, $type)\n";
		$type = $newtype;
		switch ($type) {
			case self::sql_type_string:
				return strval($default_value);
			case self::sql_type_blob:
			case self::sql_type_text:
				return null;
			case self::sql_type_integer:
				return intval($default_value);
			case self::sql_type_double:
				return doubleval($default_value);
				return to_bool($default_value, false);
			case self::sql_type_datetime:
				if ($default_value === 0 || $default_value === "0") {
					$invalid_dates_ok = $this->database->option_bool("invalid_dates_ok");
					return $invalid_dates_ok ? '0000-00-00 00:00:00' : 'CURRENT_TIMESTAMP';
				}
				return strval($default_value);
		}
		return $default_value;
	}
}<|MERGE_RESOLUTION|>--- conflicted
+++ resolved
@@ -70,20 +70,16 @@
 		return $this->native_type_to_sql_type($t);
 	}
 
-	/**
-	 * (non-PHPdoc)
-	 *
-	 * @see zesk\Database::sql_type_default()
-	 */
+    /**
+     * (non-PHPdoc)
+     *
+     * @param string $native_type
+     * @param string $default_value
+     * @return string
+     * @see zesk\Database::sql_type_default()
+     */
 	public function sql_type_default($native_type, $default_value = null) {
-		//echo "sql_type_default($type, "._dump($default_value) . ")\n";
-<<<<<<< HEAD
-		$newtype = $this->native_type_to_sql_type($native_type, $native_type);
-=======
-		$newtype = $this->native_type_to_sql_type($native_type, $type);
->>>>>>> ef19c8ce
-		//echo "$newtype = $this->native_type_to_sql_type($type, $type)\n";
-		$type = $newtype;
+        $type = $this->native_type_to_sql_type($native_type, $native_type);
 		switch ($type) {
 			case self::sql_type_string:
 				return strval($default_value);
@@ -94,7 +90,6 @@
 				return intval($default_value);
 			case self::sql_type_double:
 				return doubleval($default_value);
-				return to_bool($default_value, false);
 			case self::sql_type_datetime:
 				if ($default_value === 0 || $default_value === "0") {
 					$invalid_dates_ok = $this->database->option_bool("invalid_dates_ok");
