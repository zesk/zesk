<<<<<<< HEAD
## Release v0.9.26

- Module `openlayers` URL updates
=======
## Release v0.9.27

- `zesk version` fixing version parsing to support A.B.C.D type versions
- `Request::ip()` returns `array()`

## Release v0.9.27

- Version parse fixes to support A.B.C.D versions (fixing version parsing)
- `Request::ip()` returns `array()` incorrectly

>>>>>>> 4c30a7da
## Release v0.9.25

- Fixing issue with `split_sql_commands` which did not work for large strings due to limits to PREG backtracking in PHP7. Modified algorithm to use alternate parsing mechanism.
- Release v0.9.24
- `zesk\Request::default_request` may read `zesk\Request::data()` and initialize it, so needs to have object (mostly) initialized before calling.
## Release v0.9.24

- allow setting console state in `zesk()` superglobal via `zesk()->console(true)`
- fixing `zesk\Command` `prefix` option feature

## Release v0.9.23

- adding prefix/suffix to `zesk\Command` as options for stdout decoration

## Release v0.9.22

- Zesk `release-zesk.sh` script updates
- catch errors updating Server state
- fixing minor issues with i18n and support alternate file layouts using configuration pattern
- fixing release notes

## Version 0.9.21

- adding release-zesk.sh for better release automation

## Version 0.9.20

- Allow zesk.sh to interpret --cd in command line before selecting zesk-command.php to run
- Clarification of deprecating `firstarg` using `?:` (ternary operator) not `??` (null coalesce)
- Fixing module-new so it does not create a .php root file which is deprecated
- `zesk-command.php` Remove deprecated config calls, modify semantics "factory" not "instance"
- Test work module factoring, Travis CI integration
- added `Interface_Module_Head` to `Module_Bootstrap`
- `test` module loaded for testing only
- updating `version` doc

## Version 0.9.19

- Fixed `jqplot` module download link

## Version 0.9.18

- Adding `$app->set_application_root($path)`

## Version 0.9.17

- In `selenium` module, fixed `zesk\Selenium_Browsers::browsers_clean_and_fix` clean to return valid named browsers only

## Version 0.9.16

- Removed `User` deprecation to `zesk\User` - may not necessarily be the case
- Fixed an issue with `zesk\Options::inherit_global_options` which incorrectly inherited global options containing a dash (`-`) and did not normalize them using `zesk\Options::_option_key($key)` first.
- Fixing an issue with `Database` auto table names options not being passed through when 1st parameter is an array

## Version 0.9.15

- Fixed references to `Application` in `modules`

## Version 0.9.14

- Fixed reference to `Application` in `iLess` module

## Version 0.9.13

- Fixed PHP7 constant dependencies in `classes/Temporal.php` (2nd attempt)

## Version 0.9.12

- Fixed PHP7 constant dependencies in `classes/Temporal.php`

## Version 0.9.11

- `zesk\Time::add_unit($n_units = 1, $units = self::UNIT_SECOND)` parameter order has been swapped to be more natural. The new syntax is `$time->add_unit(3, "minute")`. The old syntax (with `$units` first) will be supported for 6 months.
- `zesk\Date::add_unit($n_units = 1, $units = self::UNIT_DAY)` parameter order has been swapped to be more natural. The new syntax is `$date->add_unit(3, "day")`. The old syntax (with `$units` first) will be supported for 6 months.
- Fixed all references to `->add_unit()` and using UNIT constants
- Fixed issue with contact address editor (theme path missing `zesk` prefix)

## Version 0.9.9

- Fixed `zesk.sh` to better support `--cd` arguments and not rely on `cwd`
- Removed `_zesk_loader_.inc` in root, use `composer` instead for loading
- Deprecated `ZESK_APPLICATION_ROOT` constant to support better composer loading. Use `zesk()->paths->set_application($path)` instead.
 - Global `application_root` at root `zesk\Configuration` is not longer set
- Added `zesk\PHP::parse_namespace_class()` utility function
- Adding support for `psr/cache` compatibility and Adapters for zesk classes, so `zesk\Cache` will be deprecated, use `zesk()->cache` instead. It will be guaranteed to be set. Start using this instead of `Cache::` calls. Adapters in zesk are called `zesk\Adapter_CacheItem` and `zesk\Adapter_CachePool`.
- `zesk\DateInterval` was added for `\DateInterval` tools for conversion to/from seconds
- `zesk\Timestamp::UNIT_FOO` have been defined for all valid time units (second, minute, etc.)
- `zesk\Timestamp::add_unit($n_units = 1, $units = self::UNIT_SECOND)` parameter order has been swapped to be more natural. The new syntax is `$ts->add_unit(3, "minute")`. The old syntax (with `$units` first) will be supported for 6 months.
- Removed `ZESK_ROOT/classes-stubs` from default autoloader.

## Version 0.9.8

- Fixing lots of reference errors in Git version of Zesk and Subversion version of Zesk. Mostly removing empty directories from Subversion, and fixing incorrectly logged paths for Git (which is quirky with case-sensitivity on Mac OS X). Full list of fixes is below:

	Only in zesk-git/classes/Control/Select: object
	Only in zesk-svn/classes/Control/Select/Object: Dynamic.php
	Only in zesk-svn/classes/Control/Select/Object: Hierarchy.php
	Only in zesk-svn/classes/Control: Text
	Only in zesk-git/classes/Control: Url.php
	Only in zesk-svn/classes/Control: URL.php
	Only in zesk-svn/classes/Response: Application
	Only in zesk-svn/classes: User
	Only in zesk-git/: composer.lock
	Only in zesk-svn/: .cvsignore
	Only in zesk-git/: .git
	Only in zesk-git/: .gitignore
	Only in zesk-svn/modules/bootstrap/classes/Control: Dropdown.php
	Only in zesk-git/modules/bootstrap/classes/Control: DropDown.php
	Only in zesk-svn/modules/bootstrap/classes/Control/Text: Dropdown.php
	Only in zesk-git/modules/bootstrap/classes/Control/Text: DropDown.php
	Only in zesk-svn/modules/commerce/classes: bootstrap
	Only in zesk-git/modules/content/classes: class
	Only in zesk-git/modules/content/classes/Class: content
	Only in zesk-svn/modules/content/classes/Class/Content: Article.sql
	Only in zesk-svn/modules/content/classes/Class/Content: Group.sql
	Only in zesk-svn/modules/content/classes/Class/Content: Menu.sql
	Only in zesk-svn/modules/content/classes/Class/Content: Video.sql
	Only in zesk-svn/modules/content/classes/Content: Test
	Only in zesk-svn/modules/content/theme/content/group: media
	Only in zesk-svn/modules/content/theme/content/group: video
	Only in zesk-svn/modules/daemontools: etc
	Only in zesk-git/modules/dblog/classes: module
	Only in zesk-svn/modules/dblog/classes: Module
	Only in zesk-svn/modules/developer: share
	Only in zesk-svn/modules/dkim/classes: test
	Only in zesk-svn/modules/dnsmadeeasy/classes/Server/Feature: dns
	Only in zesk-svn/modules/excelx/classes/module: simple
	Only in zesk-svn/modules/excelx: excelx
	Only in zesk-git/modules/health/classes: class
	Only in zesk-svn/modules/health/classes/Class/Health: Event.sql
	Only in zesk-svn/modules/health/classes/Class/Health: Events.sql
	Only in zesk-svn/modules/icalendar/test/rrule: rule
	Only in zesk-svn/modules/import_log/classes/import/log: test
	Only in zesk-svn/modules/import_log/classes/import: test
	Only in zesk-svn/modules/jquery-datetimepicker/classes: control
	Only in zesk-svn/modules/jquery-datetimepicker/classes: view
	Only in zesk-svn/modules/jquerymobile: theme
	Only in zesk-svn/modules/mysql/classes: MySQL
	Only in zesk-svn/modules/pdo/classes/pdo: database
	Only in zesk-git/modules/permission/classes/zesk: class
	Only in zesk-svn/modules/permission/classes/zesk/Class: Role.sql
	Only in zesk-git/modules/permission/classes/zesk/Class: user
	Only in zesk-svn/modules/permission/classes/zesk/Class: User
	Only in zesk-svn/modules/phpunit/classes: Module
	Only in zesk-svn/modules/polyglot: .codekit-cache
	Only in zesk-git/modules/preference/classes: preference
	Only in zesk-svn/modules/preference/classes/Preference: Test
	Only in zesk-git/modules/server/classes: application
	Only in zesk-svn/modules/server/classes/Application: Server.classes
	Only in zesk-svn/modules/server/classes/Application: Server.router
	Only in zesk-svn/modules/server/classes/Class: Zesk
	Only in zesk-git/modules/server/classes: server
	Only in zesk-svn/modules/server/classes/Server/Feature: DaemonTools
	Only in zesk-svn/modules/server/command: daemon
	Only in zesk-svn/modules/server: sbin
	Only in zesk-svn/modules/test: bin
	Only in zesk-svn/modules/zest/classes: application
	Only in zesk-svn/share/widgets: iphoneframe
	Only in zesk-svn/: .svn
	Only in zesk-svn/test/classes: control
	Only in zesk-svn/test/classes: controller
	Only in zesk-svn/test/classes/database/query: select
	Only in zesk-svn/test/classes/view: date
	Only in zesk-svn/test/classes: xml
	Only in zesk-svn/theme/zesk/control: file
	Only in zesk-svn/theme/zesk/control: text

## Version 0.9.7

- Removing reference to `$this` in static function in `modules/content/classes/Content/Data.php`

## Version 0.9.6

- Fixing path of `zesk\\Control_Select_Object_Available` to be case-sensitive

## v0.9.5

- Skipped a few versions due to `zesk version` testing and other work
- Fixed SQL files in git repo for `zesk\City`, `zesk\Country`, `zesk\County`, `zesk\Currency`, `zesk\Language`, `zesk\Province`, `zesk\Content_Data`, `zesk\Content_File`, `zesk\Content_Image`, `zesk\Lock`, `zesk\Permission`, `zesk\Preference`, `zesk\Preference_Type`, `zesk\Server_Data`
- Worked on `reposotory`, `subversion`, and `github` modules (still work in progress)

## v0.9.2

- Minor fixes. Enhanced version tags to allow mix of numbers and characters only in `zesk\Command_Version`. Updated docs.
- Testing automatic version pushing and publishing, so apologize if you receive a lot of releases in a short period.

## v0.9.1

- Removed `\zesk\Object::__destruct` for performance improvements (see [this](https://stackoverflow.com/questions/2251113/should-i-use-unset-in-php-destruct))
- `zesk\Class_Object->variables()` now returns a key 'primary_keys' with an array list of primary key names (member names)
- `zesk\Object->variables()` now returns a key '_class' with the PHP class name, and '_parent_class' with the PHP parent class name.
- Minor changes to `\zesk\Route_Controller` to avoid usage of the `$zesk` global and use `$application` instead.
- Added `zesk version` to assist in managing version numbers for builds, etc.

## v0.9.0

We've made the leap to PSR-4 loading for Zesk core and all classes, and split the codebase into `namespace zesk` (now in `./classes/`) and non-namespace components (now in `./classes-stubs/`). 

You can add the module (`composer require zesk/zesk-0.8-compat`) to get old class definitions, which are all subclasses to the `zesk` namespace classes.

Remaining module code will be moved into modules or into `namespace zesk` as needed to complete the complete migration to the namespace-based classes.

The change to the loading and PSR-4 should not affect any zesk core functionality, except if you included files directly (which is not recommended in general.)

As well, the following changes occurred:

- Removed deprecated `Module::` static calls (use `app()->modules->` instead)
- Removed deprecated `log::` static calls (use `zesk()->logger->` instead)
- `View::option_hidden_input` has been removed
- `Process_Group` has been removed (use `zesk\Command_Daemon` functionality)
- `Router::add_default_route` has been removed.
- `Router::controller_prefixes()` and related members and calls have been removed
- `zesk update` now by default will **not** update your composer lock file, except if a requirement is added which is not already included in it. To update the composer lock, use `zesk update --composer-update` to always update dependencies in composer, or do `php composer.phar update` from the command line after `zesk update`.
- Application files should end with `.php` (e.g. `invoicing.application.php`) and a warning is displayed if not
- `zesk.inc` is now called `autoload.php`

The following classes are now in the `zesk\` namespace:

- `Cache_APC`
- `Cache_File`
- `Lock`
- `Module_JSLib`
- `Module_Critical`
- `Module_Nominatim`
- `Base26`
- `Server_Data`
- `Model_List`
- `Model_Login`
- `Model_Settings`
- `Model_URL`
- `ulong`
- `View` and all subclasses
- `Widget` and all subclasses
- `Control` and all subclasses
- `Controller` and all subclasses
- `Net_*` classes
- `Deploy`
- `Debug`
- `world` Module: `Currency`

The `Controller` routes no longer support `controller prefix` and `controller prefixes` to search for a controller. Instead the controller class name is used explictly for the `controller` option. The search functionality for controllers was not widely enough used and caused performance issues with routes. This functionality is now deprecated and will be removed in the 0.10.0 release. You should update your router files and `hook_routes` calls appropriately for the new syntax. 

Autoload paths support PSR-4 by default, so lowercase is not ON anymore by default. You will need to update your autoload paths for your application to add ["lower" => true] to added autoload paths.

Note that this release has been tested in PHP 7.0 and 7.1 environments with no issues, so you are highly encouraged to upgrade to the version 7 of PHP as soon as possible due to the enormous potential performance increases available.

## v0.8.2

More `zesk\` namespace changes, cleanup of `instance` static calls.

- Moved `Command` to `zesk\Command`, `Command_Base` to `zesk\Command_Base`
- Modified how zesk commands are loaded, you can now specify a prefix for classes found within each path specified. Default prefix is now `zesk\Command_`
- Moved 'doccomment' class to 'zesk\DocComment'
- Removed static methods from `Module_Permission`
- `Object::permissions` call syntax has changed, return values should return `class::action` as keys, instead of just `action`. This is to prevent duplicate actions registered for child and parents (e.g. `User` and `zesk\User`). The name of the called method is only used as a hint in generating permission names now when the class is not supplied.
- Deprecated `User::instance` for `User::current` and related (`::instance_id`)
- Deprecated `Session::instance` for `Session::singleton`
- Deprecated `Request::instance` for `app()->request()`
- Deprecated `Response::instance` for `app()->response()`
- Deprecated the use of the static "instance" call for singletons created via `zesk()->objects->singleton()` (still works, but calls deprecated callback)
- Moved `Session_Database` to `zesk\Session_Database`
- Expanded the use of cookies via the Request and Response objects, removed this from `Session_Database` implementation
- Removed all usage of `User::instance` and `Session::instance` from zesk
- Moved `Session_Database` to `zesk\Sesssion_Database`
- Refactored `zesk\Session_Database` and migrated globals into `zesk\Application`
- Added `zesk\Application->user()` and `zesk\Application->session()` to support new access model via objects
- Deprecated `zesk\HTML::input_attributes` is now `zesk\HTML::tag_attributes`
- Removed deprecated functions/constants in `zesk\Object`:
 - `zesk\Object::REGISTER_Exists`
 - `zesk\Object::REGISTER_Insert`
 - `zesk\Object::REGISTER_Failed`
 - `zesk\Object::REGISTER_Failed`
 - `zesk\Object::memberIsEmpty()`
 - `zesk\Object::cleanCodeName()`
 - `zesk\Object::objectCache()`
 - `zesk\Object::register_result()`
 - `zesk\Object::memberBoolean()`
 - `zesk\Object::memberInteger()`
 - `zesk\Object::memberSet()`
 - `zesk\Object::className()`
 - `zesk\Object::db()`
 - `zesk\Object::dbname()`
 - `zesk\Object::objectMap()`
 - `zesk\Object::fieldList()`
 - `zesk\Object::fields()`
 - `zesk\Object::hasMember()`
 - `zesk\Object::hasMember()`
 - `zesk\Object::hasMember()`
 - `zesk\Object::hasMember()`
 - `zesk\Object::hasMember()`
 - `zesk\Object::hasMember()`
- Deprecated the following `zesk\Object` calls (use `app()->object()` and `app()->class_object()` to access)
 - `zesk\Object::class_table_name()`
 - `zesk\Object::class_id_column()`
 - `zesk\Object::class_primary_keys()`
 - `zesk\Object::class_table_columns()`
 - `zesk\Object::class_database()`
- `Control_Text_Dropdown::menu_default` removed (use `::dropdown_default` instead)
- `Control_Text_Dropdown::menu_dropdown` removed (use `::dropdown_menu` instead)
- Removed class `Control_Content_Link_List` from `content` module (deprecated)
- Removed calls in `csv` module: 
 - `CSV::_setFile` (protected)
 - `CSV::setHeaders`
 - `CSV::rowIndex`
 - `CSV::columnIsEmpty`
 - `CSV::columnGet`
- Removed calls in `preference` module:
 - `Preference_Type::registerName()` (use `Preference_Type::register_name()` instead)
- Removed `zesk::theme_path`
- Obsoleted classes:
 - `gzip`, `sql`, `widgets`
- module `server` class `cluster` obsoleted
- function `zesk\str::matches` removed
- function `zesk\str::cexplode` removed
- function `zesk\str::explode_chars` removed
- `array_stddev` removed (use `zesk\Number::stddev`)
- `array_mean` removed (use `zesk\Number::mean`)
- `Net_SMTP_Client::go` removed (use `Net_SMTP_Client::send`)
- `zesk\Template::run` removed
- `zesk\Template::instance` removed
- `zesk\Template::output` removed
- Removed class `xml`, `XML_Writer`, `XML_Writer_Interface`, `Object_XML` (deprecated), `XML_Reader`
- Migrated `xml/rpc` classes to own module (xmlrpc), including tests
- `XML_RPC_Foo` is now `xmlrpc\Foo`

## v0.8.1

Settling of `zesk\Kernel` and `zesk\` namespace changes, added additional components to `zesk\` namespace, specifically:

- `Database*` classes
- `Exception*` classes, anything inherits from `Zesk_Exception` (now `zesk\Exception`)
- Further refactoring of `zesk\Paths` into application paths and zesk system paths
- Making way for early caching configuration as part of zesk bootstrap (will allow usage of Psr\Cache interfaces)
- Move `log::` to `Module_Logger_File` and `Module_Logger_Footer`
- added `zesk\Logger\Handler` to simplify and speed up logging functionality. Need to determine if `zesk\Logger` is primary interface for logging or just default one.
- Deprecated `$application->modules` as a protected initialization value (use `$load_modules` instead)
- `\Modules` is now `zesk\Modules` and is now found in `$application->modules->`
- Moved `hex::` to `zesk\Hexadecimal::`
- Renamed `Interface_Foo` to `zesk\Interface_Foo`
- `zesk::autotype` renamed to `zesk\PHP::autotype`

## v0.8.0

- Major revamp of the zesk kernel functionality, refactored most of zesk:: to zesk\Kernel
- Added zesk\Classes, zesk\Hooks, zesk\Configuration, zesk\Autoloader, zesk\Logger, $zesk global
- Added bin/deprecated/0.8.0.sh for automatic conversion to new methods
- Deprecated in this release: zesk:: calls are moved into various alternate classes: zesk\Kernel, zesk\Classes, zesk\Configuration, zesk\Hooks, zesk\Compatibility, zesk\Autoloader
 - `zesk::hook` -> `zesk()->hooks->call`
 - `zesk::hook_array` -> `zesk()->hooks->call_arguments`
 - `zesk::class_hierarchy` -> `zesk()->classes->hierarchy`
- Removed growl module (no longer relevant on Mac OS X)

## Heading toward a 1.0

Version 1.0 of Zesk will have:

- Elimination of most globals, moving from `zesk::` to `Application::` in places where it makes sense
- Ability to initialize the application context and then serialize the configuration in a way which allows for faster startup
- PSR-4?
- `zesk\` Namespace for most objects in the system
- Full composer support for both Zesk as well as commonly used modules
- Support for Psr/Cache for caching within Zesk
- Support for Monolog within Zesk core
- All modules use **namespaces**
- Merging of `Response` and `Response_Text_HTML` into a single, unified polymorphic `Response`
<|MERGE_RESOLUTION|>--- conflicted
+++ resolved
@@ -1,24 +1,18 @@
-<<<<<<< HEAD
-## Release v0.9.26
-
-- Module `openlayers` URL updates
-=======
-## Release v0.9.27
-
-- `zesk version` fixing version parsing to support A.B.C.D type versions
-- `Request::ip()` returns `array()`
-
 ## Release v0.9.27
 
 - Version parse fixes to support A.B.C.D versions (fixing version parsing)
 - `Request::ip()` returns `array()` incorrectly
 
->>>>>>> 4c30a7da
+## Release v0.9.26
+
+- Module `openlayers` URL updates
+
 ## Release v0.9.25
 
 - Fixing issue with `split_sql_commands` which did not work for large strings due to limits to PREG backtracking in PHP7. Modified algorithm to use alternate parsing mechanism.
 - Release v0.9.24
 - `zesk\Request::default_request` may read `zesk\Request::data()` and initialize it, so needs to have object (mostly) initialized before calling.
+
 ## Release v0.9.24
 
 - allow setting console state in `zesk()` superglobal via `zesk()->console(true)`
