--- conflicted
+++ resolved
@@ -1,13 +1,6 @@
-<<<<<<< HEAD
-## Release v0.10.13
-
-- Fixed `zesk world-bootstrap --all` so it works properly without error
-- Fixing final tests - everything should pass now on development systems
-=======
 ## Release v0.11.1
 
 - `zesk\Server`: fixing UTC support in database.
-
 
 ## Release v0.11.0
 
@@ -43,7 +36,12 @@
 - new travis instructions
 - support for `ALLOW_INVALID_DATES=false` in MySQL 5.7+
 - tests now fail if output `PHP-ERROR` string
->>>>>>> e11f274c
+
+## Release v0.10.13
+
+- Fixed `zesk world-bootstrap --all` so it works properly without error
+- Fixing final tests - everything should pass now on development systems
+
 
 ## Release v0.10.12
 
